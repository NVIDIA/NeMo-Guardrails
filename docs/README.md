--- conflicted
+++ resolved
@@ -47,12 +47,6 @@
 
 This guide sheds more light on the infrastructure details and the execution flow for a query when the runtime is used:
 
-<<<<<<< HEAD
-* [The Guardrails Process](./architecture/README.md#the-guardrails-process): Learn how the Guardrails runtime works under the hood!
-
-* [Server Architecture](./architecture/README.md#server-architecture): Understand the architecture of the Guardrails server!
-=======
 * [The Guardrails Process](./architecture/README.md#the-guardrails-process): Learn how the Guardrails runtime works under the hood.
 
-* [Server Architecture](./architecture/README.md#server-architecture): Understand the architecture of the Guardrails server.
->>>>>>> 3a1e8109
+* [Server Architecture](./architecture/README.md#server-architecture): Understand the architecture of the Guardrails server.