"""Test the core flow mechanics"""
import json
import logging
import sys

from rich.logging import RichHandler

from nemoguardrails.colang import parse_colang_file
from nemoguardrails.colang.v1_1.runtime.flows import (ActionStatus, State,
                                                      compute_next_state)
from nemoguardrails.utils import EnhancedJSONEncoder
from tests.utils import convert_parsed_colang_to_flow_config, is_data_in_events

FORMAT = "%(message)s"
logging.basicConfig(
    level=logging.DEBUG,
    format=FORMAT,
    datefmt="[%X,%f]",
    handlers=[RichHandler(markup=True)],
)

start_main_flow_event = {
    "type": "StartFlow",
    "flow_id": "main",
}


def _init_state(colang_content) -> State:
    config = convert_parsed_colang_to_flow_config(
        parse_colang_file(
            filename="",
            content=colang_content,
            include_source_mapping=False,
            version="1.1",
        )
    )

    json.dump(config, sys.stdout, indent=4, cls=EnhancedJSONEncoder)
    state = State(context={}, flow_states=[], flow_configs=config)
    state.initialize()
    print("---------------------------------")
    json.dump(state.flow_configs, sys.stdout, indent=4, cls=EnhancedJSONEncoder)

    return state


def test_send_umim_event():
    """Test to start an UMIM event"""

    content = """
    flow main
      send StartUtteranceBotAction(script="Hello world")
    """

    state = compute_next_state(_init_state(content), start_main_flow_event)
    assert is_data_in_events(
        state.outgoing_events,
        [
            {
                "type": "StartUtteranceBotAction",
                "script": "Hello world",
            }
        ],
    )


def test_match_umim_event():
    """Test to match an UMIM event"""

    content = """
    flow main
      match UtteranceUserAction.Finished(final_transcript="Hi")
      send StartUtteranceBotAction(script="Hello world")
    """

    state = compute_next_state(_init_state(content), start_main_flow_event)
    assert is_data_in_events(
        state.outgoing_events,
        [],
    )
    state = compute_next_state(
        state,
        {
            "type": "UtteranceUserActionFinished",
            "final_transcript": "Hi",
        },
    )
    assert is_data_in_events(
        state.outgoing_events,
        [
            {
                "type": "StartUtteranceBotAction",
                "script": "Hello world",
            }
        ],
    )


def test_start_action():
    """Test to start an UMIM action"""

    content = """
    flow main
      start UtteranceBotAction(script="Hello world")
    """
    state = compute_next_state(_init_state(content), start_main_flow_event)
    assert is_data_in_events(
        state.outgoing_events,
        [
            {
                "type": "StartUtteranceBotAction",
                "script": "Hello world",
            }
        ],
    )


def test_start_match_action_on_action_parameter():
    """Test to start and match an UMIM action based on action parameters"""

    content = """
    flow main
      start UtteranceBotAction(script="Hello world")
      match UtteranceBotAction(script="Hello world").Finished()
      start UtteranceBotAction(script="Done")
    """
    state = compute_next_state(_init_state(content), start_main_flow_event)
    assert is_data_in_events(
        state.outgoing_events,
        [
            {
                "type": "StartUtteranceBotAction",
                "script": "Hello world",
            }
        ],
    )
    state = compute_next_state(
        state,
        {
            "type": "UtteranceBotActionFinished",
            "final_script": "Hello world",
            "action_uid": state.outgoing_events[0]["action_uid"],
        },
    )
    assert is_data_in_events(
        state.outgoing_events,
        [
            {
                "type": "StartUtteranceBotAction",
                "script": "Done",
            }
        ],
    )


def test_start_mismatch_action_on_action_parameter():
    """Test to start and match an UMIM action based on action parameters"""

    content = """
    flow main
      start UtteranceBotAction(script="Hello world")
      match UtteranceBotAction(script="Hello").Finished()
      start UtteranceBotAction(script="Done")
    """
    state = compute_next_state(_init_state(content), start_main_flow_event)
    assert is_data_in_events(
        state.outgoing_events,
        [
            {
                "type": "StartUtteranceBotAction",
                "script": "Hello world",
            }
        ],
    )
    state = compute_next_state(
        state,
        {
            "type": "UtteranceBotActionFinished",
            "final_script": "Hello world",
            "action_uid": state.outgoing_events[0]["action_uid"],
        },
    )
    assert is_data_in_events(
        state.outgoing_events,
        [],
    )


def test_start_match_action_on_event_parameter():
    """Test to start and match an UMIM action based on action parameters"""

    content = """
    flow main
      start UtteranceBotAction(script="Hello world")
      match UtteranceBotAction.Finished(final_script="Hello world")
      start UtteranceBotAction(script="Done")
    """
    state = compute_next_state(_init_state(content), start_main_flow_event)
    assert is_data_in_events(
        state.outgoing_events,
        [
            {
                "type": "StartUtteranceBotAction",
                "script": "Hello world",
            }
        ],
    )
    state = compute_next_state(
        state,
        {
            "type": "UtteranceBotActionFinished",
            "final_script": "Hello world",
            "action_uid": state.outgoing_events[0]["action_uid"],
        },
    )
    assert is_data_in_events(
        state.outgoing_events,
        [
            {
                "type": "StartUtteranceBotAction",
                "script": "Done",
            }
        ],
    )


def test_start_mismatch_action_on_event_parameter():
    """Test to start and match an UMIM action based on action parameters"""

    content = """
    flow main
      start UtteranceBotAction(script="Hello world")
      match UtteranceBotAction.Finished(final_script="Hello")
      start UtteranceBotAction(script="Done")
    """
    state = compute_next_state(_init_state(content), start_main_flow_event)
    assert is_data_in_events(
        state.outgoing_events,
        [
            {
                "type": "StartUtteranceBotAction",
                "script": "Hello world",
            }
        ],
    )
    state = compute_next_state(
        state,
        {
            "type": "UtteranceBotActionFinished",
            "final_script": "Hello world",
            "action_uid": state.outgoing_events[0]["action_uid"],
        },
    )
    assert is_data_in_events(
        state.outgoing_events,
        [],
    )


def test_start_match_action_with_reference():
    """Test to start and match an UMIM action based on action parameters"""

    content = """
    flow main
      start UtteranceBotAction(script="Hello world") as $action_ref
      match $action_ref.Finished()
      start UtteranceBotAction(script="Done")
    """
    state = compute_next_state(_init_state(content), start_main_flow_event)
    assert is_data_in_events(
        state.outgoing_events,
        [
            {
                "type": "StartUtteranceBotAction",
                "script": "Hello world",
            }
        ],
    )
    state = compute_next_state(
        state,
        {
            "type": "UtteranceBotActionFinished",
            "final_script": "Hello world",
            "action_uid": state.outgoing_events[0]["action_uid"],
        },
    )
    assert is_data_in_events(
        state.outgoing_events,
        [
            {
                "type": "StartUtteranceBotAction",
                "script": "Done",
            }
        ],
    )


def test_await_action():
    """Test to await an UMIM action"""

    content = """
    flow main
      await UtteranceBotAction(script="Hello world")
      start UtteranceBotAction(script="Done")
    """
    state = compute_next_state(_init_state(content), start_main_flow_event)
    assert is_data_in_events(
        state.outgoing_events,
        [
            {
                "type": "StartUtteranceBotAction",
                "script": "Hello world",
            }
        ],
    )
    state = compute_next_state(
        state,
        {
            "type": "UtteranceBotActionFinished",
            "final_script": "Hello world",
            "action_uid": state.outgoing_events[0]["action_uid"],
        },
    )
    assert is_data_in_events(
        state.outgoing_events,
        [
            {
                "type": "StartUtteranceBotAction",
                "script": "Done",
            }
        ],
    )


def test_implicit_action_state_update():
    """Test the action state update"""

    content = """
    flow main
      start UtteranceBotAction(script="Hello world") as $action_ref1
      start UtteranceBotAction(script="Hi") as $action_ref2
      match $action_ref1.Finished()
    """
    state = compute_next_state(_init_state(content), start_main_flow_event)
    assert is_data_in_events(
        state.outgoing_events,
        [
            {
                "type": "StartUtteranceBotAction",
                "script": "Hello world",
            },
            {
                "type": "StartUtteranceBotAction",
                "script": "Hi",
            },
        ],
    )
    action_uid = state.outgoing_events[1]["action_uid"]
    state = compute_next_state(
        state,
        {
            "type": "UtteranceBotActionFinished",
            "final_script": "Hi",
            "action_uid": action_uid,
        },
    )
    assert state.actions[action_uid].status == ActionStatus.FINISHED


def test_start_a_flow():
    """Test the start of a child flow with full event notation"""

    content = """
    flow a
      start UtteranceBotAction(script="Hello world")

    flow main
      # start a
      send StartFlow(flow_id="a")
      match FlowStarted(flow_id="a")
    """

    state = compute_next_state(_init_state(content), start_main_flow_event)
    assert is_data_in_events(
        state.outgoing_events,
        [
            {
                "type": "StartUtteranceBotAction",
                "script": "Hello world",
            }
        ],
    )


def test_start_a_flow_compact_notation():
    """Test the start of a child flow using 'start' notation"""

    content = """
    flow a
      start UtteranceBotAction(script="Hello world")

    flow main
      start a
    """

    state = compute_next_state(_init_state(content), start_main_flow_event)
    assert is_data_in_events(
        state.outgoing_events,
        [
            {
                "type": "StartUtteranceBotAction",
                "script": "Hello world",
            }
        ],
    )


def test_await_a_flow():
    """Test await a child flow"""

    content = """
    flow a
      start UtteranceBotAction(script="Flow a started")

    flow main
      # await a
      send StartFlow(flow_id="a")
      match FlowStarted(flow_id="a")
      match FlowFinished(flow_id="a")
      start UtteranceBotAction(script="Flow a finished")
    """

    state = compute_next_state(_init_state(content), start_main_flow_event)
    assert is_data_in_events(
        state.outgoing_events,
        [
            {
                "type": "StartUtteranceBotAction",
                "script": "Flow a started",
            },
            {
                "type": "StartUtteranceBotAction",
                "script": "Flow a finished",
            },
        ],
    )


def test_await_a_flow_compact_notation():
    """Test await a child flow with compact notation 'await'"""

    content = """
    flow a
      start UtteranceBotAction(script="Flow a started")

    flow main
      await a
      start UtteranceBotAction(script="Flow a finished")
    """

    state = compute_next_state(_init_state(content), start_main_flow_event)
    assert is_data_in_events(
        state.outgoing_events,
        [
            {
                "type": "StartUtteranceBotAction",
                "script": "Flow a started",
            },
            {
                "type": "StartUtteranceBotAction",
                "script": "Flow a finished",
            },
        ],
    )


def test_start_child_flow_two_times():
    """Test start a child flow two times"""

    content = """
    flow a
      await UtteranceBotAction(script="Hi")

    flow main
      start a
      await a
    """

    state = compute_next_state(_init_state(content), start_main_flow_event)
    assert is_data_in_events(
        state.outgoing_events,
        [
            {
                "type": "StartUtteranceBotAction",
                "script": "Hi",
            },
            {
                "type": "StartUtteranceBotAction",
                "script": "Hi",
            },
        ],
    )


def test_child_flow_abort():
    """Test start a child flow two times"""

    content = """
    flow a
      start b

    flow b
      await UtteranceBotAction(script="Hi")

    flow main
      start a
      # b.Failed()
      match FlowFailed(flow_id="b")
      start UtteranceBotAction(script="Done")
    """
    state = compute_next_state(_init_state(content), start_main_flow_event)
    assert is_data_in_events(
        state.outgoing_events,
        [
            {
                "type": "StartUtteranceBotAction",
                "script": "Hi",
            },
            {
                "type": "StartUtteranceBotAction",
                "script": "Done",
            },
        ],
    )


def test_conflicting_actions_v_a():
    """Test the action conflict resolution"""

    content = """
    flow a
      match UtteranceUserAction.Finished()
      start UtteranceBotAction(script="Hello")
      start UtteranceBotAction(script="How are you")

    flow main
      start a
      match UtteranceUserAction.Finished(final_transcript="Hi")
      start UtteranceBotAction(script="Hello")
      start UtteranceBotAction(script="Bye")
    """

    state = compute_next_state(_init_state(content), start_main_flow_event)
    assert state.outgoing_events == []
    state = compute_next_state(
        state,
        {
            "type": "UtteranceUserActionFinished",
            "final_transcript": "Hi",
        },
    )
    assert is_data_in_events(
        state.outgoing_events,
        [
            {
                "type": "StartUtteranceBotAction",
                "script": "Hello",
            },
            {
                "type": "StartUtteranceBotAction",
                "script": "Bye",
            },
        ],
    )


def test_conflicting_actions_v_b():
    """Test the action conflict resolution"""

    content = """
    flow a
      match UtteranceUserAction.Finished(final_transcript="Hi")
      start UtteranceBotAction(script="Hello")
      start UtteranceBotAction(script="How are you")

    flow main
      start a
      match UtteranceUserAction.Finished()
      start UtteranceBotAction(script="Hello")
      start UtteranceBotAction(script="Bye")
    """

    state = compute_next_state(_init_state(content), start_main_flow_event)
    assert state.outgoing_events == []
    state = compute_next_state(
        state,
        {
            "type": "UtteranceUserActionFinished",
            "final_transcript": "Hi",
        },
    )
    assert is_data_in_events(
        state.outgoing_events,
        [
            {
                "type": "StartUtteranceBotAction",
                "script": "Hello",
            },
            {
                "type": "StartUtteranceBotAction",
                "script": "How are you",
            },
        ],
    )


def test_conflicting_actions_branching_length():
    """Test the action conflict resolution"""

    content = """
    flow a
      match UtteranceUserAction.Finished()
      start b

    flow b
      start UtteranceBotAction(script="Hello")
      start UtteranceBotAction(script="How are you")

    flow main
      start a
      match UtteranceUserAction.Finished(final_transcript="Hi")
      start UtteranceBotAction(script="Hello")
      start UtteranceBotAction(script="Bye")
    """

    state = compute_next_state(_init_state(content), start_main_flow_event)
    assert state.outgoing_events == []
    state = compute_next_state(
        state,
        {
            "type": "UtteranceUserActionFinished",
            "final_transcript": "Hi",
        },
    )
    assert is_data_in_events(
        state.outgoing_events,
        [
            {
                "type": "StartUtteranceBotAction",
                "script": "Hello",
            },
            {
                "type": "StartUtteranceBotAction",
                "script": "Bye",
            },
        ],
    )


def test_conflicting_actions_reference_sharing():
    """Test the action conflict resolution"""

    content = """
    flow a
      match UtteranceUserAction.Finished()
      start UtteranceBotAction(script="Hello") as $ref
      match $ref.Finished()
      start UtteranceBotAction(script="How are you")
      match UtteranceUserAction.Finished()
      start UtteranceBotAction(script="Perfect")

    flow main
      start a
      match UtteranceUserAction.Finished(final_transcript="Hi")
      start UtteranceBotAction(script="Hello") as $ref
      match $ref.Finished()
      start UtteranceBotAction(script="How are you")
      start UtteranceBotAction(script="Great")
      match UtteranceUserAction.Finished()
    """

    state = compute_next_state(_init_state(content), start_main_flow_event)
    assert state.outgoing_events == []
    state = compute_next_state(
        state,
        {
            "type": "UtteranceUserActionFinished",
            "final_transcript": "Hi",
        },
    )
    assert is_data_in_events(
        state.outgoing_events,
        [
            {
                "type": "StartUtteranceBotAction",
                "script": "Hello",
            }
        ],
    )
    state = compute_next_state(
        state,
        {
            "type": "UtteranceBotActionFinished",
            "final_script": "blabla",
            "action_uid": state.outgoing_events[0]["action_uid"],
        },
    )
    assert is_data_in_events(
        state.outgoing_events,
        [
            {
                "type": "StartUtteranceBotAction",
                "script": "How are you",
            },
            {
                "type": "StartUtteranceBotAction",
                "script": "Great",
            },
        ],
    )
    state = compute_next_state(
        state,
        {
            "type": "UtteranceUserActionFinished",
            "final_transcript": "Test",
        },
    )
    assert is_data_in_events(
        state.outgoing_events,
        [
            {
                "type": "StartUtteranceBotAction",
                "script": "Perfect",
            }
        ],
    )


def test_flow_parameters_action_wrapper():
    """Test flow parameter action wrapper mechanic"""

    content = """
    flow bot say $script
      await UtteranceBotAction(script=$script)

    flow main
      await bot say $script="Hi"
    """

    state = compute_next_state(_init_state(content), start_main_flow_event)
    assert is_data_in_events(
        state.outgoing_events,
        [
            {
                "type": "StartUtteranceBotAction",
                "script": "Hi",
            },
        ],
    )


def test_flow_parameters_event_wrapper():
    """Test flow parameter event wrapper mechanic"""

    content = """
    flow user said $transcript
      match UtteranceUserAction.Finished(final_transcript=$transcript)

    flow main
      await user said $transcript="Hi"
      start UtteranceBotAction(script="Yes")
    """

    state = compute_next_state(_init_state(content), start_main_flow_event)
    assert state.outgoing_events == []
    state = compute_next_state(
        state,
        {
            "type": "UtteranceUserActionFinished",
            "final_transcript": "Hi",
        },
    )
    assert is_data_in_events(
        state.outgoing_events,
        [
            {
                "type": "StartUtteranceBotAction",
                "script": "Yes",
            }
        ],
    )


def test_flow_parameters_positional_parameter():
    """Test positional flow parameters"""

    content = """
    flow bot say $script
      await UtteranceBotAction(script=$script)

    flow main
      await bot say "Hi"
    """

    state = compute_next_state(_init_state(content), start_main_flow_event)
    assert is_data_in_events(
        state.outgoing_events,
        [
            {
                "type": "StartUtteranceBotAction",
                "script": "Hi",
            },
        ],
    )


def test_flow_parameters_default_parameter():
    """Test default flow parameters"""

    content = """
    flow bot say $script="Howdy"
      await UtteranceBotAction(script=$script)

    flow main
      await bot say
    """

    state = compute_next_state(_init_state(content), start_main_flow_event)
    assert is_data_in_events(
        state.outgoing_events,
        [
            {
                "type": "StartUtteranceBotAction",
                "script": "Howdy",
            },
        ],
    )


def test_distributed_flow_matching():
    """Test flow default parameters."""

    content = """
    flow user said $transcript
      match UtteranceUserAction.Finished(final_transcript=$transcript)

    flow bot say $script
      await UtteranceBotAction(script=$script)

    flow a
      match user said $transcript="Hi"
      bot say 'Check1'

    flow b
      match user said $transcript="Hello"
      bot say 'Check2'

    flow main
      start a
      start b
      start user said "Hi"
      start user said "Hello"
      match UtteranceUserAction(final_transcript="wait")
    """

    state = compute_next_state(_init_state(content), start_main_flow_event)
    assert state.outgoing_events == []
    state = compute_next_state(
        state,
        {
            "type": "UtteranceUserActionFinished",
            "final_transcript": "Hello",
        },
    )
    assert is_data_in_events(
        state.outgoing_events,
        [
            {
                "type": "StartUtteranceBotAction",
                "script": "Check2",
            }
        ],
    )


def test_activate_flow_mechanism():
    """Test the activate a flow mechanism"""

    content = """
    flow a
      start UtteranceBotAction(script="Start")
      match UtteranceUserAction().Finished(final_transcript="Hi")
      start UtteranceBotAction(script="End")

    flow main
      activate a
      match WaitAction().Finished()
    """

    state = compute_next_state(_init_state(content), start_main_flow_event)
    assert is_data_in_events(
        state.outgoing_events,
        [
            {
                "type": "StartUtteranceBotAction",
                "script": "Start",
            }
        ],
    )
    state = compute_next_state(
        state,
        {
            "type": "UtteranceUserActionFinished",
            "final_transcript": "Hi",
        },
    )
    assert is_data_in_events(
        state.outgoing_events,
        [
            {
                "type": "StartUtteranceBotAction",
                "script": "End",
            },
            {
                "type": "StartUtteranceBotAction",
                "script": "Start",
            },
        ],
    )
    state = compute_next_state(
        state,
        {
            "type": "UtteranceUserActionFinished",
            "final_transcript": "Hi",
        },
    )
    assert is_data_in_events(
        state.outgoing_events,
        [
            {
                "type": "StartUtteranceBotAction",
                "script": "End",
            },
            {
                "type": "StartUtteranceBotAction",
                "script": "Start",
            },
        ],
    )


def test_finish_flow_event():
    """Test the FinishFlow event that will immediately finish a flow"""

    content = """
    flow a
      await UtteranceBotAction(script="Hi")

    flow b
      match a
      await UtteranceBotAction(script="Yes")

    flow main
      start b
      start a
      match UtteranceUserAction().Finished(final_transcript="Hi")
      send FinishFlow(flow_id="a")
      match WaitAction().Finished()
    """

    state = compute_next_state(_init_state(content), start_main_flow_event)
    assert is_data_in_events(
        state.outgoing_events,
        [
            {
                "type": "StartUtteranceBotAction",
                "script": "Hi",
            },
        ],
    )
    state = compute_next_state(
        state,
        {
            "type": "UtteranceUserActionFinished",
            "final_transcript": "Hi",
        },
    )
    assert is_data_in_events(
        state.outgoing_events,
        [
            {
                "type": "StartUtteranceBotAction",
                "script": "Yes",
            }
        ],
    )


def test_match_failure_flow_abort():
    """Test the mechanism where a match statement FlowFinished/FlowFailed will abort the flow
    if it fails to be satisfied"""

    content = """
    flow a
      start b
      match b

    flow b
      match WaitAction().Finished()

    flow c
      match UtteranceUserAction().Finished(final_transcript="Start")
      send AbortFlow(flow_id="b")

    flow main
      start a
      start c
      match FlowFailed(flow_id="a")
      await UtteranceBotAction(script="Yes")
    """

    state = compute_next_state(_init_state(content), start_main_flow_event)
    assert is_data_in_events(
        state.outgoing_events,
        [],
    )
    state = compute_next_state(
        state,
        {
            "type": "UtteranceUserActionFinished",
            "final_transcript": "Start",
        },
    )
    assert is_data_in_events(
        state.outgoing_events,
        [
            {
                "type": "StartUtteranceBotAction",
                "script": "Yes",
            }
        ],
    )


def test_abort_flow_propagation_v_a():
    """Test that when a child flow has failed, the parent flow will also fail if
    matched on the FlowFinished() of the child flow."""

    content = """
    flow a
      await b
      await UtteranceBotAction(script="No1")

    flow b
      match UtteranceUserAction().Finished(final_transcript="Hi")
      await UtteranceBotAction(script="No2")

    flow c
      match FlowFailed(flow_id="a")
      await UtteranceBotAction(script="No3")

    flow main
      start a
      start c
      send AbortFlow(flow_id="b")
      match WaitAction().Finished()
    """

    state = compute_next_state(_init_state(content), start_main_flow_event)
    assert is_data_in_events(
        state.outgoing_events,
        [
            {
                "type": "StartUtteranceBotAction",
                "script": "No3",
            }
        ],
    )


def test_abort_flow_propagation_v_b():
<<<<<<< HEAD
    """Test that when a child flow finished, the parent flow will fail if
    it was waiting for FlowFailed() of the child flow."""
=======
    """Test that when a child flow has failed, the parent flow will also fail if
    matched on the FlowFinished() of the child flow."""
>>>>>>> a69b20b0

    content = """
    flow a
      start b
      match FlowFailed(flow_id="b")

    flow b
      match UtteranceUserAction().Finished(final_transcript="Start")

    flow c
      match FlowFailed(flow_id="a")
      await UtteranceBotAction(script="Ok")

    flow main
      start a
      start c
      match WaitAction().Finished()
    """

    state = compute_next_state(_init_state(content), start_main_flow_event)
    assert is_data_in_events(
        state.outgoing_events,
        [],
    )
    state = compute_next_state(
        state,
        {
            "type": "UtteranceUserActionFinished",
            "final_transcript": "Start",
        },
    )
    assert is_data_in_events(
        state.outgoing_events,
        [
            {
                "type": "StartUtteranceBotAction",
                "script": "Ok",
            }
        ],
    )


<<<<<<< HEAD
def test_while_loop_mechanic():
    """"""

    content = """
    flow main

      while $ref is None
        # comment
        match UtteranceUserAction().Finished(final_transcript="End") as $ref
        start UtteranceBotAction(script="Test")

      start UtteranceBotAction(script="Done")
    """

    config = _init_state(content)
    state = compute_next_state(config, start_main_flow_event)
    assert is_data_in_events(
        state.outgoing_events,
        [],
    )
    state = compute_next_state(
        state,
        {
            "type": "UtteranceUserActionFinished",
            "final_transcript": "Start1",
        },
    )
    assert is_data_in_events(
        state.outgoing_events,
        [
            {
                "type": "StartUtteranceBotAction",
                "script": "Ok",
            }
        ],
    )


def test_when_branching_mechanic():
    """"""

    content = """
    flow main
      when UtteranceUserAction().Finished(final_transcript="Case1")
        start UtteranceBotAction(script="Action1")
      else when UtteranceUserAction().Finished(final_transcript="Case2")
        start UtteranceBotAction(script="Action2")
      else when UtteranceUserAction().Finished(final_transcript="Case3")
        start UtteranceBotAction(script="Action3")
      else
        start UtteranceBotAction(script="ActionElse")
    """

    config = _init_state(content)
    state = compute_next_state(config, start_main_flow_event)
    assert is_data_in_events(
        state.outgoing_events,
        [],
    )
    state = compute_next_state(
        state,
        {
            "type": "UtteranceUserActionFinished",
            "final_transcript": "Start1",
        },
    )
    assert is_data_in_events(
        state.outgoing_events,
        [
            {
                "type": "StartUtteranceBotAction",
                "script": "Ok",
            }
        ],
    )


if __name__ == "__main__":
    test_send_umim_event()
=======
if __name__ == "__main__":
    test_abort_flow_propagation_v_b()
>>>>>>> a69b20b0
<|MERGE_RESOLUTION|>--- conflicted
+++ resolved
@@ -6,8 +6,11 @@
 from rich.logging import RichHandler
 
 from nemoguardrails.colang import parse_colang_file
-from nemoguardrails.colang.v1_1.runtime.flows import (ActionStatus, State,
-                                                      compute_next_state)
+from nemoguardrails.colang.v1_1.runtime.flows import (
+    ActionStatus,
+    State,
+    compute_next_state,
+)
 from nemoguardrails.utils import EnhancedJSONEncoder
 from tests.utils import convert_parsed_colang_to_flow_config, is_data_in_events
 
@@ -1079,13 +1082,8 @@
 
 
 def test_abort_flow_propagation_v_b():
-<<<<<<< HEAD
     """Test that when a child flow finished, the parent flow will fail if
     it was waiting for FlowFailed() of the child flow."""
-=======
-    """Test that when a child flow has failed, the parent flow will also fail if
-    matched on the FlowFinished() of the child flow."""
->>>>>>> a69b20b0
 
     content = """
     flow a
@@ -1128,7 +1126,6 @@
     )
 
 
-<<<<<<< HEAD
 def test_while_loop_mechanic():
     """"""
 
@@ -1207,8 +1204,4 @@
 
 
 if __name__ == "__main__":
-    test_send_umim_event()
-=======
-if __name__ == "__main__":
-    test_abort_flow_propagation_v_b()
->>>>>>> a69b20b0
+    test_send_umim_event()