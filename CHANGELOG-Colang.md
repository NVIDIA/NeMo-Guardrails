--- conflicted
+++ resolved
@@ -16,11 +16,8 @@
 
 ### Fixed
 
-<<<<<<< HEAD
+* [#672](https://github.com/NVIDIA/NeMo-Guardrails/pull/672) Fixes a event group match bug (e.g. `match $flow_ref.Finished() or $flow_ref.Failed()`)
 * [#699](https://github.com/NVIDIA/NeMo-Guardrails/pull/699) Fix issues with ActionUpdated events and user utterance action extraction.
-=======
-* [#672](https://github.com/NVIDIA/NeMo-Guardrails/pull/672) Fixes a event group match bug (e.g. `match $flow_ref.Finished() or $flow_ref.Failed()`)
->>>>>>> 48b5b96a
 
 ## [2.0-beta.2] - 2024-07-25
 
