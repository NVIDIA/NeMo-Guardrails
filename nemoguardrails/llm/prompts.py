--- conflicted
+++ resolved
@@ -61,37 +61,10 @@
 _prompts = _load_prompts()
 
 
-<<<<<<< HEAD
-def _get_prompt(task_name: str, model: str, prompts: List) -> TaskPrompt:
-    """
-=======
 def _get_prompt(
     task_name: str, model: str, prompting_mode: str, prompts: List
 ) -> TaskPrompt:
-    """Return the prompt for the given task.
->>>>>>> 8e2088c9
-
-    We intentionally update the matching model at equal score, to take the last one,
-    basically allowing to override a prompt for a specific model.
-    
-    Return the prompt for the given task and model.
-
-    This function searches for a matching prompt based on the provided task name and model.
-    It calculates a score for each prompt based on the matching criteria and returns the
-    most suitable prompt.
-
-    Args:
-        task_name (str): The name of the task.
-        model (str): The name of the model.
-        prompts (List): A list of TaskPrompt objects to search within.
-
-    Returns:
-        TaskPrompt: The matching TaskPrompt object for the given task and model.
-
-    Raises:
-        ValueError: If no matching prompt is found.
-
-    """
+    """Return the prompt for the given task."""
     matching_prompt = None
     matching_score = 0
 
