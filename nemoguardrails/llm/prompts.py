# SPDX-FileCopyrightText: Copyright (c) 2023 NVIDIA CORPORATION & AFFILIATES. All rights reserved.
# SPDX-License-Identifier: Apache-2.0
#
# Licensed under the Apache License, Version 2.0 (the "License");
# you may not use this file except in compliance with the License.
# You may obtain a copy of the License at
#
# http://www.apache.org/licenses/LICENSE-2.0
#
# Unless required by applicable law or agreed to in writing, software
# distributed under the License is distributed on an "AS IS" BASIS,
# WITHOUT WARRANTIES OR CONDITIONS OF ANY KIND, either express or implied.
# See the License for the specific language governing permissions and
# limitations under the License.

"""Prompts for the various steps in the interaction."""
import os
from typing import List, Union

import yaml

from nemoguardrails.llm.types import Task
from nemoguardrails.rails.llm.config import RailsConfig, TaskPrompt

CURRENT_DIR = os.path.dirname(os.path.abspath(__file__))


def _load_prompts() -> List[TaskPrompt]:
    """
    Load the predefined prompts from the `prompts` directory.

    This function loads predefined prompts from the `prompts` directory, parses YAML files,
    and returns a list of `TaskPrompt` objects.
<<<<<<< HEAD

    Returns:
        List[TaskPrompt]: A list of TaskPrompt objects representing the loaded prompts.

=======

    Returns:
        List[TaskPrompt]: A list of TaskPrompt objects representing the loaded prompts.

>>>>>>> 11475937
    """
    # List of directory containing prompts
    prompts_dirs = [os.path.join(CURRENT_DIR, "prompts")]

    # Fetch prompt directory from env var this should be either abs path or relative to cwd
    prompts_dir = os.getenv("PROMPTS_DIR", None)
    if prompts_dir and os.path.exists(prompts_dir):
        prompts_dirs.append(prompts_dir)

    prompts = []

    for path in prompts_dirs:
        for root, dirs, files in os.walk(path):
            for filename in files:
                if filename.endswith(".yml") or filename.endswith(".yaml"):
                    with open(
                        os.path.join(root, filename), encoding="utf-8"
                    ) as prompts_file:
                        prompts.extend(yaml.safe_load(prompts_file.read())["prompts"])

    return [TaskPrompt(**prompt) for prompt in prompts]


_prompts = _load_prompts()


def _get_prompt(task_name: str, model: str, prompts: List) -> TaskPrompt:
    """

    We intentionally update the matching model at equal score, to take the last one,
    basically allowing to override a prompt for a specific model.
    
    Return the prompt for the given task and model.

    This function searches for a matching prompt based on the provided task name and model.
    It calculates a score for each prompt based on the matching criteria and returns the
    most suitable prompt.

    Args:
        task_name (str): The name of the task.
        model (str): The name of the model.
        prompts (List): A list of TaskPrompt objects to search within.

    Returns:
        TaskPrompt: The matching TaskPrompt object for the given task and model.

    Raises:
        ValueError: If no matching prompt is found.

    """
    matching_prompt = None
    matching_score = 0

    for prompt in prompts:
        if prompt.task != task_name:
            continue

        _score = 0

        # If no model is specified, we are dealing with a general prompt, and it has the
        # lowest score.
        if not prompt.models:
            _score = 0.2
        else:
            for _model in prompt.models:
                # If we have an exact match, the score is 1.
                if _model == model:
                    _score = 1
                    break

                # If we match just the provider, the score is 0.5.
                elif model.startswith(_model + "/"):
                    _score = 0.5
                    break

                # If we match just the model, the score is 0.8.
                elif model.endswith("/" + _model):
                    _score = 0.8
                    break

        if _score >= matching_score:
            matching_score = _score
            matching_prompt = prompt

    if matching_prompt:
        return matching_prompt

    raise ValueError(f"Could not find prompt for task {task_name} and model {model}")


def get_prompt(config: RailsConfig, task: Union[str, Task]) -> TaskPrompt:
    """
    Return the prompt for the given task and configuration.

    This function retrieves the most suitable prompt for a given task and configuration.
    It takes into account the task type available prompts, and the configuration's models
    to find an appropriate TaskPrompt object.

    Args:
        config (RailsConfig): The configuration object that includes model and prompt information.
        task (Union[str, Task]): The task for which to retrieve the prompt. It can be a Task enum
          value or a string representing the task.

    Returns:
        TaskPrompt: The matching TaskPrompt object for the specified task and configuration.

    Raises:
        ValueError: If no matching prompt is found for the task in the given configuration.
    """
    # Currently, we use the main model for all tasks
    # TODO: add support to use different models for different tasks
    task_model = "unknown"
    if config.models:
        task_model = config.models[0].engine
        if config.models[0].model:
            task_model += "/" + config.models[0].model
    task_name = str(task.value) if isinstance(task, Task) else task

    prompts = _prompts + (config.prompts or [])
    prompt = _get_prompt(task_name, task_model, prompts)

    if prompt:
        return prompt
    else:
        raise ValueError(f"No prompt found for task: {task}")<|MERGE_RESOLUTION|>--- conflicted
+++ resolved
@@ -31,17 +31,10 @@
 
     This function loads predefined prompts from the `prompts` directory, parses YAML files,
     and returns a list of `TaskPrompt` objects.
-<<<<<<< HEAD
 
     Returns:
         List[TaskPrompt]: A list of TaskPrompt objects representing the loaded prompts.
 
-=======
-
-    Returns:
-        List[TaskPrompt]: A list of TaskPrompt objects representing the loaded prompts.
-
->>>>>>> 11475937
     """
     # List of directory containing prompts
     prompts_dirs = [os.path.join(CURRENT_DIR, "prompts")]
