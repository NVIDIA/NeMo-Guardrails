--- conflicted
+++ resolved
@@ -43,7 +43,11 @@
 
 # Initialize the providers with the default ones, for now only NeMo LLM.
 # We set nvidia_ai_endpoints provider to None because it's only supported if `langchain_nvidia_ai_endpoints` is installed.
-_providers: Dict[str, Type[BaseLanguageModel]] = {"nemollm": NeMoLLM, "trt_llm": TRTLLM, "nvidia_ai_endpoints": None}
+_providers: Dict[str, Type[BaseLanguageModel]] = {
+    "nemollm": NeMoLLM,
+    "trt_llm": TRTLLM,
+    "nvidia_ai_endpoints": None,
+}
 
 
 class HuggingFacePipelineCompatible(HuggingFacePipeline):
@@ -233,7 +237,6 @@
                 "Could not import langchain_openai, please install it with "
                 "`pip install langchain-openai`."
             )
-<<<<<<< HEAD
     elif model_config.engine == "nvidia_ai_endpoints":
         try:
             from langchain_nvidia_ai_endpoints import ChatNVIDIA
@@ -243,7 +246,7 @@
             raise ImportError(
                 "Could not import langchain_nvidia_ai_endpoints, please install it with "
                 "`pip install langchain-nvidia-ai-endpoints`."
-=======
+            )
 
     elif model_config.engine == "vertexai":
         # To avoid a LangChainDeprecationWarning with the default langchain_community.llms.vertexai.VertexAI which  is
@@ -256,7 +259,6 @@
             raise ImportError(
                 "Could not import langchain_google_vertexai, please install it with "
                 "`pip install langchain-google-vertexai`."
->>>>>>> 324fc5e8
             )
 
     else:
