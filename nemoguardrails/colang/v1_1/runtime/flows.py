# SPDX-FileCopyrightText: Copyright (c) 2023 NVIDIA CORPORATION & AFFILIATES. All rights reserved.
# SPDX-License-Identifier: Apache-2.0
#
# Licensed under the Apache License, Version 2.0 (the "License");
# you may not use this file except in compliance with the License.
# You may obtain a copy of the License at
#
# http://www.apache.org/licenses/LICENSE-2.0
#
# Unless required by applicable law or agreed to in writing, software
# distributed under the License is distributed on an "AS IS" BASIS,
# WITHOUT WARRANTIES OR CONDITIONS OF ANY KIND, either express or implied.
# See the License for the specific language governing permissions and
# limitations under the License.

"""A simplified modeling of the CoFlows engine."""

from __future__ import annotations

import copy
import logging
import random
import time
from collections import deque
from dataclasses import dataclass, field
from enum import Enum
from itertools import groupby
from typing import Any, Callable, Deque, Dict, List, Optional, Set, Tuple, Union

from dataclasses_json import dataclass_json

from nemoguardrails.colang.v1_1.lang.colang_ast import (
    Abort,
    Assignment,
    Break,
    CatchPatternFailure,
    Continue,
    Element,
    FlowParamDef,
    ForkHead,
    Goto,
    If,
    Label,
    MergeHeads,
    Priority,
    Return,
    Spec,
    SpecOp,
    SpecType,
    WaitForHeads,
    When,
    While,
)
from nemoguardrails.colang.v1_1.runtime.eval import eval_expression
from nemoguardrails.colang.v1_1.runtime.utils import new_readable_uid, new_var_uid
from nemoguardrails.utils import new_event_dict, new_uid

log = logging.getLogger(__name__)

random_seed = int(time.time())


@dataclass
class InternalEvents:
    """All internal event types."""

    START_FLOW = "StartFlow"
    FINISH_FLOW = "FinishFlow"
    STOP_FLOW = "StopFlow"
    FLOW_STARTED = "FlowStarted"
    FLOW_FINISHED = "FlowFinished"
    FLOW_FAILED = "FlowFailed"

    ALL = {
        START_FLOW,
        FINISH_FLOW,
        STOP_FLOW,
        FLOW_STARTED,
        FLOW_FINISHED,
        FLOW_FAILED,
    }


@dataclass
class Event:
    """The base event class."""

    # The unique id of the event
    # uid: str

    # Name of the event
    name: str

    # Context that contains all relevant event arguments
    arguments: dict

    # A list of matching scores from the event sequence triggered by external event
    matching_scores: List[float] = field(default_factory=list)

    def is_equal(self, other: Event) -> bool:
        if isinstance(other, Event):
            return self.name == other.name and self.arguments == other.arguments
        return NotImplemented

    def __eq__(self, other: Event) -> bool:
        return self.is_equal(other)

    def __str__(self) -> str:
        return f"[bold blue]{self.name}[/] {self.arguments}"


@dataclass
class ActionEvent(Event):
    """The action event class."""

    # The event can belong to an action
    action_uid: Optional[str] = None

    # This is the action reference to enable direct access via expressions
    # This needs to be consistent with the action_uid
    action: Optional[Action] = None

    @classmethod
    def from_umim_event(cls, event: dict) -> ActionEvent:
        """Creates an event from a flat dictionary."""
        new_event = ActionEvent(event["type"], {})
        new_event.arguments = dict(
            [(key, event[key]) for key in event if key not in ["type", "action_uid"]]
        )
        if "action_uid" in event:
            new_event.action_uid = event["action_uid"]
        return new_event


@dataclass
class FlowEvent(Event):
    """The flow event class."""

    # An event can belong to a flow
    flow: Optional[FlowState] = None


class ActionStatus(Enum):
    """The type of a context variable."""

    INITIALIZED = "initialized"
    STARTING = "starting"
    STARTED = "started"
    STOPPING = "stopping"
    FINISHED = "finished"


class Action:
    """The action groups and manages the action events."""

    def __init__(
        self, name: str, arguments: Dict[str, Any], flow_uid: Optional[str] = None
    ) -> None:
        # The unique id of the action
        self.uid: str = new_uid()

        # Name of the action
        self.name = name

        # An action belongs to the flow that it started
        self.flow_uid = flow_uid

        # State of the action
        self.status: ActionStatus = ActionStatus.INITIALIZED

        # Context that contains all relevant action parameters
        self.context: dict = {}

        # The arguments that will be used for the start event
        self.start_event_arguments = arguments

        # The action event name mapping
        self._event_name_map = {
            "Start": "start",
            "Change": "change",
            "Stop": "stop",
            "Started": "started_event",
            "Updated": "updated_event",
            "Finished": "finished_event",
        }

    # Process an event
    def process_event(self, event: Event) -> None:
        """Processes event and updates action accordingly."""
        if "Action" in event.name and event.action_uid == self.uid:
            if "ActionStarted" in event.name:
                self.context.update(event.arguments)
                self.status = ActionStatus.STARTED
            elif "ActionUpdated" in event.name:
                self.context.update(event.arguments)
            elif "ActionFinished" in event.name:
                self.context.update(event.arguments)
                self.status = ActionStatus.FINISHED

    def get_event(self, name: str, arguments: dict) -> Callable[[], ActionEvent]:
        """Returns the corresponding action event."""
        assert name in self._event_name_map, f"Event '{name}' not available!"
        func = getattr(self, self._event_name_map[name])
        return func(arguments)

    # Action events to send
    def start(self, args: dict) -> ActionEvent:
        """Starts the action. Takes no arguments."""
        self.status = ActionStatus.STARTING
        return ActionEvent(
            name=f"Start{self.name}",
            arguments=self.start_event_arguments,
            action_uid=self.uid,
        )

    def change(self, args: dict) -> ActionEvent:
        """Changes a parameter of a started action."""
        return ActionEvent(
            name=f"Change{self.name}", arguments=args["arguments"], action_uid=self.uid
        )

    def stop(self, args: dict) -> ActionEvent:
        """Stops a started action. Takes no arguments."""
        self.status = ActionStatus.STOPPING
        return ActionEvent(name=f"Stop{self.name}", arguments={}, action_uid=self.uid)

    # Action events to match
    def started_event(self, args: dict) -> ActionEvent:
        """Returns the Started action event."""
        arguments = args.copy()
        arguments["action_arguments"] = self.start_event_arguments
        return ActionEvent(
            name=f"{self.name}Started", arguments=arguments, action_uid=self.uid
        )

    def updated_event(self, args: dict) -> ActionEvent:
        """Returns the Updated parameter action event."""
        arguments = args.copy()
        arguments["action_arguments"] = self.start_event_arguments
        return ActionEvent(
            name=f"{self.name}{args['parameter_name']}Updated",
            arguments=arguments,
            action_uid=self.uid,
        )

    def finished_event(self, args: dict) -> ActionEvent:
        """Returns the Finished action event."""
        arguments = args.copy()
        arguments["action_arguments"] = self.start_event_arguments
        return ActionEvent(
            name=f"{self.name}Finished", arguments=arguments, action_uid=self.uid
        )


class InteractionLoopType(Enum):
    """The type of the interaction loop."""

    NEW = "new"  # Every new instance of the flow will live in its own new loop
    PARENT = "parent"  # Every new instance of the flow will live in the same loop as its the parent
    NAMED = "named"  # Every new instance of the flow will live in the loop with the given name


ElementType = Union[Element, SpecOp, dict]


@dataclass
class FlowConfig:
    """The configuration of a flow."""

    # A unique id of the flow.
    id: str

    # The sequence of elements that compose the flow.
    elements: List[ElementType]

    # The flow parameters
    parameters: List[FlowParamDef]

    # All the label element positions in the flow
    element_labels: Dict[str, int] = field(default_factory=dict)

    # Interaction loop
    loop_id: Optional[str] = None
    loop_type: InteractionLoopType = InteractionLoopType.PARENT

    # Whether there is always a new instance once the flow advances from the first match statement
    enable_parallel_instances: bool = False

    # Whether it is an extension flow or not.
    # Extension flows can interrupt other flows on actionable steps.
    # is_extension: bool = False

    # Whether this flow can be interrupted or not
    # TODO: Check for what this is used exactly
    # is_interruptible: bool = True

    # The events that can trigger this flow to advance.
    # TODO: This will need to be dynamically determined based on current heads
    # trigger_event_types = [
    #     "UserIntent",
    #     "BotIntent",
    #     "StartAction",
    #     "InternalSystemActionFinished",
    # ]

    # The actual source code, if available
    source_code: Optional[str] = None


@dataclass
class FlowHead:
    """The flow head that points to a certain element in the flow"""

    # The unique id of a flow head
    uid: str

    # The position of the flow element the head is pointing to
    position: int

    # The flow of the head
    flow_state_uid: str

    # Matching score history of previous matches that resulted in this head to be advanced
    matching_scores: List[float]

    # If set a flow failure will be diverted to the label, otherwise it will abort the flow
    # Mainly used to simplify inner flow logic
    catch_pattern_failure_label: Optional[str] = None

    def __eq__(self, other: FlowHead) -> bool:
        if isinstance(other, FlowHead):
            return self.uid == other.uid
        return NotImplemented

    def __hash__(self):
        return hash(self.uid)

    def __str__(self) -> str:
        return f"flow='{self.flow_state_uid.split(')',1)[0][1:]}' pos={self.position}"


class FlowStatus(Enum):
    """The status of a flow."""

    WAITING = "waiting"
    STARTING = "starting"
    STARTED = "started"
    ACTIVE = "active"
    INTERRUPTED = "interrupted"
    ABORTED = "aborted"
    COMPLETED = "completed"


# TODO: Rename just to "Flow" for better clarity, also all variables flow_state -> flow
@dataclass
class FlowState:
    """The state of a flow."""

    # The unique id of the flow instance
    uid: str

    # The name id of the flow
    flow_id: str

    # Interaction loop id
    loop_id: str

    # The position in the sequence of elements that compose the flow.
    # TODO: Generalize to have multiple heads for branching head statements like when/else
    heads: List[FlowHead]

    # All actions that were instantiated since the beginning of the flow
    action_uids: List[str]

    # The current set of variables in the flow state.
    context: dict

    # The current priority of the flow instance that is used for action resolution.
    priority: float = 1.0

    # Child flow ids
    arguments: List[str] = field(default_factory=list)

    # Parent flow id
    # TODO: Implement proper parenting
    parent_uid: Optional[str] = None

    # Child flow ids
    child_flow_uids: List[str] = field(default_factory=list)

    # The current state of the flow
    status: FlowStatus = FlowStatus.WAITING

    # An activated flow will restart immediately when finished
    activated: bool = False

    # The UID of the flows that interrupted this one
    # interrupted_by = None

    # Events that need to be send out before the flow advances the next time
    # Currently, only used to start a new instance of a flow that was activated before
    next_head_advance_events: List[FlowEvent] = field(default_factory=list)

    # The flow event name mapping
    _event_name_map: dict = field(init=False)

    def __post_init__(self) -> None:
        self._event_name_map = {
            "Start": "start",
            "Stop": "stop",
            "Pause": "pause",
            "Resume": "resume",
            "Started": "started_event",
            "Paused": "paused_event",
            "Resumed": "resumed_event",
            "Finished": "finished_event",
            "Failed": "failed_event",
        }

    def get_event(self, name: str, arguments: dict) -> Callable[[], FlowEvent]:
        """Returns the corresponding action event."""
        assert name in self._event_name_map, f"Event '{name}' not available!"
        func = getattr(self, self._event_name_map[name])
        return func(arguments)

    # Flow events to send
    def start(self, args: dict) -> FlowEvent:
        """Starts the flow. Takes no arguments."""
        return FlowEvent(InternalEvents.START_FLOW, {"flow_id": self.flow_id})

    def finish(self, args: dict) -> FlowEvent:
        """Finishes the flow. Takes no arguments."""
        return FlowEvent(InternalEvents.FINISH_FLOW, {"flow_id": self.flow_id})

    def stop(self, args: dict) -> FlowEvent:
        """Stops the flow. Takes no arguments."""
        return FlowEvent("StopFlow", {"flow_id": self.flow_id})

    def pause(self, args: dict) -> FlowEvent:
        """Pauses the flow. Takes no arguments."""
        return FlowEvent("PauseFlow", {"flow_id": self.flow_id})

    def resume(self, args: dict) -> FlowEvent:
        """Resumes the flow. Takes no arguments."""
        return FlowEvent("ResumeFlow", {"flow_id": self.flow_id})

    # Flow events to match
    def started_event(self, args: dict) -> FlowEvent:
        """Returns the flow Started event."""
        return self._create_event(InternalEvents.FLOW_STARTED, args)

    # def paused_event(self, args: dict) -> FlowEvent:
    #     """Returns the flow Pause event."""
    #     return self._create_event(InternalEvents.FLOW_PAUSED, args)

    # def resumed_event(self, args: dict) -> FlowEvent:
    #     """Returns the flow Resumed event."""
    #     return self._create_event(InternalEvents.FLOW_RESUMED, args)

    def finished_event(self, args: dict) -> FlowEvent:
        """Returns the flow Finished event."""
        return self._create_event(InternalEvents.FLOW_FINISHED, args)

    def failed_event(self, args: dict) -> FlowEvent:
        """Returns the flow Failed event."""
        return self._create_event(InternalEvents.FLOW_FAILED, args)

    def _create_event(self, event_type: InternalEvents, args: dict) -> FlowEvent:
        arguments = args.copy()
        arguments["flow_id"] = self.flow_id
        arguments.update(
            dict(
                [
                    (arg, self.context[arg])
                    for arg in self.arguments
                    if arg in self.context
                ]
            )
        )
        return FlowEvent(event_type, arguments)


@dataclass_json
@dataclass
class State:
    """A state of a flow-driven system."""

    # The current set of variables in the state.
    context: dict

    # The current set of flows in the state with their uid as key.
    flow_states: Dict[str, FlowState]

    # The configuration of all the flows that are available.
    flow_configs: Dict[str, FlowConfig]

    # All actions that were instantiated in a flow that is still referenced somewhere
    actions: Dict[str, Action] = field(default_factory=dict)

    # Queue of internal events
    internal_events: Deque[Event] = field(default_factory=deque)

    # The main flow state
    main_flow_state: FlowState = None

    # The next step of the flow-driven system
    outgoing_events: List[dict] = field(default_factory=list)

    # The most recent N events that have been processed. Will be capped at a
    # reasonable limit e.g. 100. The history is needed when prompting the LLM for example.
    last_events: List[dict] = field(default_factory=list)

    # The comment is extract from the source code
    # next_steps_comment: List[str] = field(default_factory=list)

    # The updates to the context that should be applied before the next step
    context_updates: dict = field(default_factory=dict)

    ########################
    # Helper data structures
    ########################

    # dictionary that maps from flow_id (name) to all available flow states
    flow_id_states: Dict[str, List[FlowState]] = field(default_factory=dict)

    def initialize(self) -> None:
        """
        Initialize the state to make it ready for the story start.
        """

        self.internal_events = deque()

        assert "main" in self.flow_configs, "No main flow found!"

        self.flow_states = dict()

        # TODO: Think about where to put this
        for flow_config in self.flow_configs.values():
            # Transform and resolve flow configuration element notation (actions, flows, ...)
            flow_config.elements = expand_elements(
                flow_config.elements, self.flow_configs
            )

            # Extract all the label elements
            for idx, element in enumerate(flow_config.elements):
                if isinstance(element, Label):
                    flow_config.element_labels.update({element["name"]: idx})

            # Mark flow as parallel flow based on source code comment
            if (
                flow_config.source_code is not None
                and "# flow: parallel" in flow_config.source_code
            ):
                flow_config.enable_parallel_instances = True

        # Create main flow state first
        main_flow_config = self.flow_configs["main"]
        main_flow = add_new_flow_instance(self, create_flow_instance(main_flow_config))
        if main_flow_config.loop_id is None:
            main_flow.loop_id = new_readable_uid("main")
        else:
            main_flow.loop_id = main_flow_config.loop_id
        self.main_flow_state = main_flow

        # Create flow states for all other flows and start with head at position 0.
        for flow_config in self.flow_configs.values():
            if flow_config.id != "main":
                add_new_flow_instance(self, create_flow_instance(flow_config))


class ColangSyntaxError(Exception):
    """Raises when there is invalid Colang syntax detected"""

    pass


class ColangValueError(Exception):
    """Raises when there is an invalid value detected in a Colang expression"""

    pass


def expand_elements(
    elements: List[ElementType],
    flow_configs: Dict[str, FlowConfig],
    continue_break_labels: Optional[Tuple[str, str]] = None,
) -> List[ElementType]:
    elements_changed = True
    while elements_changed:
        elements_changed = False
        new_elements: List[ElementType] = []
        for element in elements:
            expanded_elems: List[ElementType] = []
            if isinstance(element, SpecOp):
                if element.op == "send":
                    expanded_elems = _expand_send_element(element)
                elif element.op == "match":
                    expanded_elems = _expand_match_element(element)
                elif element.op == "start":
                    expanded_elems = _expand_start_element(element)
                elif element.op == "stop":
                    expanded_elems = _expand_stop_element(element)
                elif element.op == "activate":
                    expanded_elems = _expand_activate_element(element)
                elif element.op == "await":
                    expanded_elems = _expand_await_element(element)
                if len(expanded_elems) > 0:
                    elements_changed = True
            elif isinstance(element, While):
                expanded_elems = _expand_while_stmt_element(element, flow_configs)
            elif isinstance(element, If):
                expanded_elems = _expand_if_element(element, flow_configs)
                elements_changed = True  # Makes sure to update continue/break elements
            elif isinstance(element, When):
                expanded_elems = _expand_when_stmt_element(element, flow_configs)
                elements_changed = True  # Makes sure to update continue/break elements
            elif isinstance(element, Continue):
                if element.label is None and continue_break_labels is not None:
                    element.label = continue_break_labels[0]
            elif isinstance(element, Break):
                if element.label is None and continue_break_labels is not None:
                    element.label = continue_break_labels[1]

            if len(expanded_elems) > 0:
                new_elements.extend(expanded_elems)
            else:
                new_elements.extend([element])

        elements = new_elements
    return elements


def _expand_element_group(element: SpecOp) -> List[ElementType]:
    new_elements: List[ElementType] = []

    normalized_group = normalize_element_groups(element.spec)

    fork_element = ForkHead()
    group_label_elements: List[Label] = []
    failure_label_name = f"failure_label_{new_var_uid()}"
    failure_label_element = Label(name=failure_label_name)
    end_label_name = f"end_label_{new_var_uid()}"
    goto_end_element = Goto(label=end_label_name)
    end_label_element = Label(name=end_label_name)

    for group_idx, and_group in enumerate(normalized_group["elements"]):
        group_label_name = f"group_{group_idx}_{new_var_uid()}"
        group_label_elements.append(Label(name=group_label_name))
        fork_element.labels.append(group_label_name)

    # Generate new element sequence
    new_elements.append(CatchPatternFailure(label=failure_label_name))
    new_elements.append(fork_element)
    for group_idx, and_group in enumerate(normalized_group["elements"]):
        new_elements.append(group_label_elements[group_idx])
        for group_element in and_group["elements"]:
            new_elements.append(
                SpecOp(
                    op=element.op,
                    spec=group_element,
                )
            )
        new_elements.append(goto_end_element)
    new_elements.append(failure_label_element)
    new_elements.append(WaitForHeads(number=len(normalized_group["elements"])))
    new_elements.append(CatchPatternFailure(label=None))
    new_elements.append(Abort())
    new_elements.append(end_label_element)
    new_elements.append(MergeHeads())

    return new_elements


def _expand_start_element(
    element: SpecOp,
) -> List[ElementType]:
    new_elements: List[ElementType] = []
    if isinstance(element.spec, Spec):
        # Single element
        if element.spec.spec_type == SpecType.FLOW and element.spec.members is None:
            # It's a flow
            # send StartFlow(flow_id="FLOW_NAME")
            element.spec.arguments.update({"flow_id": f"'{element.spec.name}'"})
            new_elements.append(
                SpecOp(
                    op="send",
                    spec=Spec(
                        name=InternalEvents.START_FLOW,
                        arguments=element.spec.arguments,
                        spec_type=SpecType.EVENT,
                    ),
                )
            )
            # TODO: This could potential still be triggered from another flow start
            # match FlowStarted(...) as $_flow_event_ref
            flow_event_ref_uid = f"_flow_event_ref_{new_var_uid()}"
            new_elements.append(
                SpecOp(
                    op="match",
                    spec=Spec(
                        name=InternalEvents.FLOW_STARTED,
                        arguments=element.spec.arguments,
                        ref=_create_ref_ast_dict_helper(flow_event_ref_uid),
                        spec_type=SpecType.EVENT,
                    ),
                )
            )
            # $flow_ref = $_flow_event_ref.flow
            element_ref = element.spec.ref
            if element_ref is None:
                flow_ref_uid = f"_flow_ref_{new_var_uid()}"
                element_ref = _create_ref_ast_dict_helper(flow_ref_uid)
            new_elements.append(
                Assignment(
                    key=element_ref["elements"][0]["elements"][0].lstrip("$"),
                    expression=f"${flow_event_ref_uid}.flow",
                )
            )
        elif element.spec.spec_type == SpecType.ACTION:
            # It's an UMIM action
            element_ref = element.spec.ref
            if element_ref is None:
                action_event_ref_uid = f"_action_ref_{new_var_uid()}"
                element_ref = _create_ref_ast_dict_helper(action_event_ref_uid)
                element.spec.ref = element_ref
            new_elements.append(
                SpecOp(
                    op="_new_action_instance",
                    spec=element.spec,
                )
            )
            new_elements.append(
                SpecOp(
                    op="send",
                    spec=Spec(
                        name=element.spec.name,
                        arguments=element.spec.arguments,
                        members=_create_member_ast_dict_helper("Start", {}),
                        var_name=element_ref["elements"][0]["elements"][0].lstrip("$"),
                        spec_type=SpecType.EVENT,
                    ),
                )
            )
        else:
            raise ColangSyntaxError(
                f"'await' keyword cannot be used on '{element.spec.spec_type}'"
            )
    else:
        # Element group
        new_elements = _expand_element_group(element)

    return new_elements


def _expand_stop_element(
    element: SpecOp,
) -> List[ElementType]:
    new_elements: List[ElementType] = []
    if isinstance(element.spec, Spec):
        # Single element
        raise NotImplementedError()
        if (
            element.spec.spec_type == SpecType.REFERENCE
            and element.spec.members is None
        ):
            # It's a reference to a flow or action
            new_elements.append(
                SpecOp(
                    op="send",
                    spec=Spec(
                        name=InternalEvents.STOP_FLOW,
                        arguments=element.spec.arguments,
                        spec_type=SpecType.EVENT,
                    ),
                )
            )
        else:
            raise ColangSyntaxError(
                f"'stop' keyword cannot yet be used on '{element.spec.spec_type}'"
            )
    else:
        # Element group
        new_elements = _expand_element_group(element)

    return new_elements


def _expand_send_element(
    element: SpecOp,
) -> List[ElementType]:
    new_elements: List[ElementType] = []
    if isinstance(element.spec, Spec):
        # Single send element
        if element.spec.spec_type != SpecType.EVENT and element.spec.members is None:
            raise ColangSyntaxError(
                f"Cannot send a non-event type: '{element.spec.spec_type}'"
            )
    elif isinstance(element.spec, dict):
        # Element group
        new_elements = _expand_element_group(element)

    return new_elements


def _expand_match_element(
    element: SpecOp,
) -> List[ElementType]:
    new_elements: List[ElementType] = []
    if isinstance(element.spec, Spec):
        # Single match element
        if element.spec.spec_type == SpecType.FLOW and element.spec.members is None:
            # It's a flow
            element_ref = element.spec.ref
            if element_ref is None:
                element_ref = _create_ref_ast_dict_helper(
                    f"_flow_event_ref_{new_var_uid()}"
                )

            arguments = {"flow_id": f"'{element.spec.name}'"}
            for arg in element.spec.arguments:
                arguments.update({arg: element.spec.arguments[arg]})

            new_elements.append(
                SpecOp(
                    op="match",
                    spec=Spec(
                        name=InternalEvents.FLOW_FINISHED,
                        arguments=arguments,
                        ref=element_ref,
                        spec_type=SpecType.EVENT,
                    ),
                    return_var_name=element.return_var_name,
                )
            )
            if element.return_var_name is not None:
                new_elements.append(
                    Assignment(
                        key=element.return_var_name,
                        expression=f"${element_ref['elements'][0]['elements'][0]}.arguments.return_value",
                    )
                )
        elif (
            element.spec.spec_type == SpecType.EVENT or element.spec.members is not None
        ):
            # It's an event
            if element.return_var_name is not None:
                element_ref = element.spec.ref
                if element_ref is None:
                    element_ref = _create_ref_ast_dict_helper(
                        f"_event_ref_{new_var_uid()}"
                    )

                return_var_name = element.return_var_name

                element.spec.ref = element_ref
                element.return_var_name = None

                new_elements.append(element)
                new_elements.append(
                    Assignment(
                        key=return_var_name,
                        expression=f"${element_ref['elements'][0]['elements'][0]}.arguments.return_value",
                    )
                )
        else:
            raise ColangSyntaxError(
                f"Unsupported spec type: '{element.spec.spec_type}'"
            )

    elif isinstance(element.spec, dict):
        # Element group
        normalized_group = normalize_element_groups(element.spec)

        fork_element = ForkHead()
        event_label_elements: List[Label] = []
        event_match_elements: List[SpecOp] = []
        goto_group_elements: List[Goto] = []
        group_label_elements: List[Label] = []
        wait_for_heads_elements: List[WaitForHeads] = []
        end_label_name = f"end_label_{new_var_uid()}"
        goto_end_element = Goto(label=end_label_name)
        end_label_element = Label(name=end_label_name)

        element_idx = 0
        for group_idx, and_group in enumerate(normalized_group["elements"]):
            group_label_name = f"group_{group_idx}_{new_var_uid()}"
            group_label_elements.append(Label(name=group_label_name))
            goto_group_elements.append(Goto(label=group_label_name))
            wait_for_heads_elements.append(
                WaitForHeads(number=len(and_group["elements"]))
            )

            for match_element in and_group["elements"]:
                label_name = f"event_{element_idx}_{new_var_uid()}"
                event_label_elements.append(Label(name=label_name))
                fork_element.labels.append(label_name)
                event_match_elements.append(
                    SpecOp(
                        op="match",
                        spec=match_element,
                    ),
                )
                element_idx += 1

        # Generate new element sequence
        element_idx = 0
        new_elements.append(fork_element)
        for group_idx, and_group in enumerate(normalized_group["elements"]):
            for match_element in and_group["elements"]:
                new_elements.append(event_label_elements[element_idx])
                new_elements.append(event_match_elements[element_idx])
                new_elements.append(goto_group_elements[group_idx])
                element_idx += 1
            new_elements.append(group_label_elements[group_idx])
            new_elements.append(wait_for_heads_elements[group_idx])
            new_elements.append(MergeHeads())
            new_elements.append(goto_end_element)
        new_elements.append(end_label_element)

    else:
        raise ColangSyntaxError(f"Unknown element type '{type(element.spec)}'")

    return new_elements


def _expand_await_element(
    element: SpecOp,
) -> List[ElementType]:
    new_elements: List[ElementType] = []
    if isinstance(element.spec, Spec):
        # Single element
        if (
            element.spec.spec_type == SpecType.FLOW
            or element.spec.spec_type == SpecType.ACTION
        ) and element.spec.members is None:
            # It's a flow or an UMIM action
            element_ref = element.spec.ref
            if element_ref is None:
                element_ref = _create_ref_ast_dict_helper(f"_ref_{new_var_uid()}")

            element.spec.ref = element_ref
            new_elements.append(
                SpecOp(
                    op="start",
                    spec=element.spec,
                )
            )
            new_elements.append(
                SpecOp(
                    op="match",
                    spec=Spec(
                        var_name=element_ref["elements"][0]["elements"][0].lstrip("$"),
                        members=_create_member_ast_dict_helper("Finished", {}),
                        spec_type=SpecType.REFERENCE,
                    ),
                    return_var_name=element.return_var_name,
                )
            )
        else:
            raise ColangSyntaxError(f"Unsupported spec type '{element.spec}'")
    else:
        # Element group
        normalized_group = normalize_element_groups(element.spec)

        fork_element = ForkHead()
        group_label_elements: List[Label] = []
        start_elements: List[List[SpecOp]] = []
        match_elements: List[List[Spec]] = []
        stop_elements: List[List[Spec]] = []
        failure_label_name = f"failure_label_{new_var_uid()}"
        failure_label_element = Label(name=failure_label_name)
        end_label_name = f"end_label_{new_var_uid()}"
        goto_end_element = Goto(label=end_label_name)
        end_label_element = Label(name=end_label_name)

        for group_idx, and_group in enumerate(normalized_group["elements"]):
            group_label_name = f"group_{group_idx}_{new_var_uid()}"
            group_label_elements.append(Label(name=group_label_name))
            fork_element.labels.append(group_label_name)
            start_elements.append([])
            match_elements.append([])
            stop_elements.append([])
            for group_element in and_group["elements"]:
                reference_name = f"_ref_{new_var_uid()}"
                group_element.ref = _create_ref_ast_dict_helper(reference_name)
                start_elements[-1].append(
                    SpecOp(
                        op="start",
                        spec=group_element,
                    )
                )
                match_elements[-1].append(
                    Spec(
                        var_name=reference_name,
                        members=_create_member_ast_dict_helper("Finished", {}),
                        spec_type=SpecType.REFERENCE,
                    )
                )
                stop_elements[-1].append(
                    Spec(
                        var_name=reference_name,
                        members=_create_member_ast_dict_helper("Stop", {}),
                        spec_type=SpecType.REFERENCE,
                    )
                )

        # Generate new element sequence
        new_elements.append(CatchPatternFailure(label=failure_label_name))
        new_elements.append(fork_element)
        for group_idx, and_group in enumerate(normalized_group["elements"]):
            stop_group = {
                "_type": "spec_and",
                "elements": [
                    elem
                    for idx, sublist in enumerate(stop_elements)
                    for elem in sublist
                    if idx != group_idx
                ],
            }
            new_elements.append(group_label_elements[group_idx])
            for idx, group_element in enumerate(and_group["elements"]):
                new_elements.append(start_elements[group_idx][idx])
            match_group = {"_type": "spec_and", "elements": match_elements[group_idx]}
            new_elements.append(SpecOp(op="match", spec=match_group))
            new_elements.append(MergeHeads())
            new_elements.append(SpecOp(op="send", spec=stop_group))
            new_elements.append(goto_end_element)
        new_elements.append(failure_label_element)
        new_elements.append(WaitForHeads(number=len(normalized_group["elements"])))
        new_elements.append(CatchPatternFailure(label=None))
        new_elements.append(Abort())
        new_elements.append(end_label_element)
        new_elements.append(CatchPatternFailure(label=None))

    return new_elements


def _expand_activate_element(
    element: SpecOp,
) -> List[ElementType]:
    new_elements: List[ElementType] = []
    if isinstance(element.spec, Spec):
        # Single match element
        if element.spec.spec_type == SpecType.FLOW and element.spec.members is None:
            # It's a flow
            element.spec.arguments.update(
                {
                    "flow_id": f"'{element.spec.name}'",
                    "activated": "True",
                }
            )
            new_elements.append(
                SpecOp(
                    op="send",
                    spec=Spec(
                        name=InternalEvents.START_FLOW,
                        arguments=element.spec.arguments,
                        spec_type=SpecType.EVENT,
                    ),
                )
            )
            new_elements.append(
                SpecOp(
                    op="match",
                    spec=Spec(
                        name=InternalEvents.FLOW_STARTED,
                        arguments=element.spec.arguments,
                        spec_type=SpecType.EVENT,
                    ),
                )
            )
        else:
            # It's an UMIM event
            raise ColangSyntaxError(
                f"Only flows can be activated but not '{element.spec.spec_type}'!"
            )
    elif isinstance(element.spec, dict):
        # Multiple match elements
        normalized_group = normalize_element_groups(element.spec)
        if len(normalized_group["elements"]) > 1:
            raise NotImplementedError("Activating 'or' groups not implemented yet!")
        for group_element in normalized_group["elements"][0]["elements"]:
            new_elements.append(
                SpecOp(
                    op="activate",
                    spec=group_element,
                )
            )

    return new_elements


def _expand_while_stmt_element(
    element: While, flow_configs: Dict[str, FlowConfig]
) -> dict:
    label_uid = new_var_uid()
    begin_label = Label(name=f"_while_begin_{label_uid}")
    end_label = Label(name=f"_while_end_{label_uid}")
    goto_end = Goto(
        label=end_label.name,
        expression=f"not ({element.expression})",
    )
    goto_begin = Goto(
        label=begin_label.name,
        expression="True",
    )
    body_elements = expand_elements(
        element.elements, flow_configs, [begin_label.name, end_label.name]
    )

    new_elements = [begin_label, goto_end]
    new_elements.extend(body_elements)
    new_elements.extend([goto_begin, end_label])

    return new_elements


def _expand_if_element(
    element: If, flow_configs: Dict[str, FlowConfig]
) -> List[ElementType]:
    elements: List[ElementType] = []

    if_else_body_label_name = f"if_else_body_label_{new_var_uid()}"
    if_end_label_name = f"if_end_label_{new_var_uid()}"

    # TODO: optimize for cases when the else section is missing
    elements.append(
        Goto(
            expression=f"not({element.expression})",
            label=if_end_label_name
            if not element.else_elements
            else if_else_body_label_name,
        )
    )
    elements.extend(expand_elements(element.then_elements, flow_configs))

    if element.else_elements:
        elements.append(Goto(label=if_end_label_name))
        elements.append(Label(name=if_else_body_label_name))
        elements.extend(expand_elements(element.else_elements, flow_configs))

    elements.append(Label(name=if_end_label_name))

    return elements


def _expand_when_stmt_element(
    element: When, flow_configs: Dict[str, FlowConfig]
) -> List[ElementType]:
    start_elements: List[SpecOp] = []
    fork_head_element = ForkHead()
    when_group_labels: List[str] = []
    when_elements: List[SpecOp] = []
    end_label_name = f"when_end_label_{new_var_uid()}"
    goto_end_label = Goto(label=end_label_name)
    end_label = Label(name=end_label_name)

    for idx, when_element in enumerate(element.when_specs):
        when_group_label_name = f"when_group_{idx}_label_{new_var_uid()}"
        fork_head_element.labels.append(when_group_label_name)
        when_group_labels.append(Label(name=when_group_label_name))
        if isinstance(when_element, Spec):
            # Single element
            if when_element.spec_type == SpecType.FLOW:
                # It's a flow
                flow_ref_uid = f"_flow_ref_{new_var_uid()}"
                when_element.ref = _create_ref_ast_dict_helper(flow_ref_uid)
                start_elements.append(
                    SpecOp(
                        op="start",
                        spec=when_element,
                    )
                )
                when_elements.append(
                    SpecOp(
                        op="match",
                        spec=Spec(
                            var_name=flow_ref_uid,
                            members=_create_member_ast_dict_helper("Finished", {}),
                            spec_type=SpecType.REFERENCE,
                        ),
                    )
                )
            elif (
                when_element.spec_type == SpecType.ACTION
                and when_element.members is None
            ):
                # It's an UMIM action
                action_ref_uid = f"_action_ref_{new_var_uid()}"
                when_element.ref = _create_ref_ast_dict_helper(action_ref_uid)
                start_elements.append(
                    SpecOp(
                        op="start",
                        spec=when_element,
                    )
                )
                when_elements.append(
                    SpecOp(
                        op="match",
                        spec=Spec(
                            var_name=action_ref_uid,
                            members=_create_member_ast_dict_helper("Finished", {}),
                            spec_type=SpecType.REFERENCE,
                        ),
                    )
                )
            elif (
                (
                    when_element.spec_type == SpecType.ACTION
                    or when_element.spec_type == SpecType.ACTION
                )
                and when_element.members is not None
                or (
                    when_element.spec_type == SpecType.EVENT
                    and when_element.members is None
                )
            ):
                # It's an UMIM event
                when_elements.append(
                    SpecOp(
                        op="match",
                        spec=when_element,
                    )
                )
            else:
                raise ColangSyntaxError(f"Unsupported spec type '{element.spec}'")
        else:
            # Element group
            # TODO: Fix this such that action are also supported using references for flows and actions
            normalized_group = normalize_element_groups(when_element)
            unique_group = convert_to_single_and_element_group(normalized_group)
            for and_group in unique_group["elements"]:
                for match_element in and_group["elements"]:
                    if match_element.spec_type == SpecType.FLOW:
                        # It's a flow
                        start_elements.append(
                            SpecOp(
                                op="start",
                                spec=match_element,
                            )
                        )
                    else:
                        # It's an UMIM action
                        pass
            when_elements.append(
                SpecOp(
                    op="match",
                    spec=when_element,
                )
            )

    new_elements: List[ElementType] = []
    new_elements.extend(start_elements)
    new_elements.append(fork_head_element)
    for idx, when_group_label in enumerate(when_group_labels):
        new_elements.append(when_group_label)
        new_elements.append(when_elements[idx])
        new_elements.append(MergeHeads())
        new_elements.extend(expand_elements(element.then_elements[idx], flow_configs))
        new_elements.append(goto_end_label)
    new_elements.append(end_label)

    return new_elements


def normalize_element_groups(group: Union[Spec, dict]) -> dict:
    """
    Normalize groups to the disjunctive normal form (DNF),
    resulting in a single or group that contains multiple and groups.
    """

    if isinstance(group, Spec):
        group = {"_type": "spec_and", "elements": [group]}

    if group["_type"] == "spec_or":
        return flatten_or_group(
            {
                "_type": "spec_or",
                "elements": [
                    normalize_element_groups(elem)
                    if isinstance(elem, dict)
                    else {"_type": "spec_and", "elements": [elem]}
                    for elem in group["elements"]
                ],
            }
        )
    elif group["_type"] == "spec_and":
        results = [{"_type": "spec_and", "elements": []}]
        for elem in group["elements"]:
            normalized = (
                normalize_element_groups(elem)
                if isinstance(elem, dict)
                else {
                    "_type": "spec_or",
                    "elements": [{"_type": "spec_and", "elements": [elem]}],
                }
            )

            # Distribute using the property: A and (B or C) = (A and B) or (A and C)
            new_results = []
            for res_elem in results:
                for norm_elem in normalized["elements"]:
                    new_elem = {
                        "_type": "spec_and",
                        "elements": res_elem["elements"] + norm_elem["elements"],
                    }
                    new_results.append(new_elem)
            results = new_results

        # Remove duplicate elements from groups
        for idx, and_group in enumerate(results):
            results[idx] = uniquify_element_group(and_group)

        # TODO: Remove duplicated and groups
        return flatten_or_group({"_type": "spec_or", "elements": results})


def flatten_or_group(group: dict):
    """Flattens a group that has multiple or levels to a single one."""
    new_elements = []
    for elem in group["elements"]:
        if isinstance(elem, dict) and elem["_type"] == "spec_or":
            new_elements.extend(elem["elements"])
        else:
            new_elements.append(elem)
    return {"_type": "spec_or", "elements": new_elements}


def uniquify_element_group(group: dict) -> dict:
    """Remove all duplicate elements from group."""
    unique_elements: Dict[Tuple[int, Spec]] = {}
    for element in group["elements"]:
        unique_elements.setdefault(element.hash(), element)
    new_group = group.copy()
    new_group["elements"] = [e for e in unique_elements.values()]
    return new_group


def normalize_element_groups(group: Union[Spec, dict]) -> dict:
    """
    Normalize groups to the disjunctive normal form (DNF),
    resulting in a single or group that contains multiple and groups.
    """

    if isinstance(group, Spec):
        group = {"_type": "spec_and", "elements": [group]}

    if group["_type"] == "spec_or":
        return flatten_or_group(
            {
                "_type": "spec_or",
                "elements": [
                    normalize_element_groups(elem)
                    if isinstance(elem, dict)
                    else {"_type": "spec_and", "elements": [elem]}
                    for elem in group["elements"]
                ],
            }
        )
    elif group["_type"] == "spec_and":
        results = [{"_type": "spec_and", "elements": []}]
        for elem in group["elements"]:
            normalized = (
                normalize_element_groups(elem)
                if isinstance(elem, dict)
                else {
                    "_type": "spec_or",
                    "elements": [{"_type": "spec_and", "elements": [elem]}],
                }
            )

            # Distribute using the property: A and (B or C) = (A and B) or (A and C)
            new_results = []
            for res_elem in results:
                for norm_elem in normalized["elements"]:
                    new_elem = {
                        "_type": "spec_and",
                        "elements": res_elem["elements"] + norm_elem["elements"],
                    }
                    new_results.append(new_elem)
            results = new_results

        # Remove duplicate elements from groups
        for idx, and_group in enumerate(results):
            results[idx] = uniquify_element_group(and_group)

        # TODO: Remove duplicated and groups
        return flatten_or_group({"_type": "spec_or", "elements": results})


def flatten_or_group(group: dict):
    new_elements = []
    for elem in group["elements"]:
        if isinstance(elem, dict) and elem["_type"] == "spec_or":
            new_elements.extend(elem["elements"])
        else:
            new_elements.append(elem)
    return {"_type": "spec_or", "elements": new_elements}


def uniquify_element_group(group: dict) -> dict:
    """Remove all duplicate elements from group."""
    unique_elements: Dict[Tuple[int, Spec]] = {}
    for element in group["elements"]:
        unique_elements.setdefault(element.hash(), element)
    new_group = group.copy()
    new_group["elements"] = [e for e in unique_elements.values()]
    return new_group


def convert_to_single_and_element_group(group: dict) -> dict:
    """Convert element group into a single 'and' group with unique elements."""
    unique_elements: Dict[Tuple[int, Spec]] = {}
    for and_group in group["elements"]:
        for element in and_group["elements"]:
            # Makes sure that we add the same element only once
            unique_elements.update({element.hash(): element})
    return {
        "_type": "spec_or",
        "elements": [
            {
                "_type": "spec_and",
                "elements": [elem for elem in unique_elements.values()],
            }
        ],
    }


def _create_ref_ast_dict_helper(ref_name: str) -> dict:
    return {
        "_type": "capture_ref",
        "elements": [{"_type": "var_name", "elements": [f"{ref_name}"]}],
    }


def _create_member_ast_dict_helper(name: str, arguments: dict) -> list:
    return [
        {
            "_type": "spec",
            "_source": None,
            "name": name,
            "arguments": arguments,
            "members": None,
            "var_name": None,
        }
    ]


def create_flow_instance(
    flow_config: FlowConfig, parent_uid: Optional[str] = None
) -> FlowState:
    loop_uid: Optional[str] = None
    if flow_config.loop_type == InteractionLoopType.NEW:
        loop_uid = new_uid()
    elif flow_config.loop_type == InteractionLoopType.NAMED:
        loop_uid = flow_config.loop_id
    # For type InteractionLoopType.PARENT we keep it None to infer loop_id at run_time from parent

    flow_uid = new_readable_uid(flow_config.id)

    flow_state = FlowState(
        uid=flow_uid,
        context={},
        parent_uid=parent_uid,
        action_uids=[],
        flow_id=flow_config.id,
        loop_id=loop_uid,
        heads=[
            FlowHead(
                uid=new_uid(),
                position=0,
                flow_state_uid=flow_uid,
                matching_scores=[],
            )
        ],
    )

    # Add all the flow parameters
    for idx, param in enumerate(flow_config.parameters):
        flow_state.arguments.append(param.name)
        flow_state.context.update(
            {
                param.name: eval_expression(param.default_value_expr, {}),
            }
        )
    # Add the positional flow parameter identifiers
    for idx, param in enumerate(flow_config.parameters):
        flow_state.arguments.append(f"${idx}")

    return flow_state


def add_new_flow_instance(state, flow_state: FlowState) -> FlowState:
    # Update state structures
    state.flow_states.update({flow_state.uid: flow_state})
    if flow_state.flow_id in state.flow_id_states:
        state.flow_id_states[flow_state.flow_id].append(flow_state)
    else:
        state.flow_id_states.update({flow_state.flow_id: [flow_state]})

    return flow_state


def _create_event_reference(
    state: State, flow_state: FlowState, element: Element, event: Event
) -> dict:
    reference_name = element.spec.ref["elements"][0]["elements"][0].lstrip("$")
    new_event = _get_event_from_element(state, flow_state, element)
    new_event.arguments.update(event.arguments)

    if isinstance(new_event, FlowEvent):
        new_event.flow = state.flow_states[event.arguments["source_flow_instance_uid"]]
    elif isinstance(new_event, ActionEvent):
        new_event.action_uid = event.action_uid
        if event.action_uid is not None:
            new_event.action = state.actions[event.action_uid]
    return {reference_name: new_event}


def _context_log(flow_state: FlowState) -> str:
    return str(
        [
            {key: value}
            for key, value in flow_state.context.items()
            if not isinstance(value, FlowEvent) and not isinstance(value, FlowState)
        ]
    )


def run_to_completion(state: State, external_event: Union[dict, Event]) -> None:
    """
    Computes the next state of the flow-driven system.
    """
    log.info(f"Process event: {external_event}")

    if isinstance(external_event, dict):
        converted_external_event = ActionEvent.from_umim_event(external_event)
    elif isinstance(external_event, Event):
        converted_external_event = external_event

    # Initialize the new state
    state.internal_events = deque([converted_external_event])
    state.outgoing_events.clear()

    # Clear all matching scores
    for flow_state in state.flow_states.values():
        for head in flow_state.heads:
            head.matching_scores.clear()

    actionable_heads: Set[FlowHead] = set()

    heads_are_advancing = True
    while heads_are_advancing:
        while state.internal_events:
            event = state.internal_events.popleft()
            log.info(f"Process internal event: {event}")

            # We also record the flow finished events in the history
            if event.name == "FlowFinished":
                state.last_events.append({"type": event.name, **event.arguments})

            # Handle internal events that have no default matchers in flows yet
            if event.name == InternalEvents.FINISH_FLOW:
                if "flow_id" in event.arguments:
                    for flow_state in state.flow_id_states[event.arguments["flow_id"]]:
                        if _is_active_flow(flow_state):
                            _finish_flow(state, flow_state, event.matching_scores)
                elif "flow_instance_uid" in event.arguments:
                    flow_state = state.flow_states[event.arguments["flow_instance_uid"]]
                    if _is_active_flow(flow_state):
                        _finish_flow(state, flow_state, event.matching_scores)
            elif event.name == InternalEvents.STOP_FLOW:
                if "flow_id" in event.arguments:
                    for flow_state in state.flow_id_states[event.arguments["flow_id"]]:
                        if _is_active_flow(flow_state):
                            _abort_flow(
                                state,
                                flow_state,
                                event.matching_scores,
                                event.arguments.get("activated", False),
                            )
                elif "flow_instance_uid" in event.arguments:
                    flow_state = state.flow_states[event.arguments["flow_instance_uid"]]
                    if _is_active_flow(flow_state):
                        _abort_flow(
                            state,
                            flow_state,
                            event.matching_scores,
                            event.arguments.get("activated", False),
                        )
                # TODO: Add support for all flow instances of same flow with "flow_id"
            # elif event.name == "ResumeFlow":
            #     pass
            # elif event.name == "PauseFlow":
            #     pass

            # Find all heads of flows where event is relevant
            heads_matching: List[FlowHead] = []
            heads_not_matching: List[FlowHead] = []
            heads_failing: List[FlowHead] = []
            match_order_score: float = 1.0

            # TODO: Create a head dict for all active flows to speed this up
            # Iterate over all flow states to check for the heads to match the event
            for flow_state in state.flow_states.values():
                if not _is_listening_flow(flow_state):
                    continue

                for head in flow_state.heads:
                    element = _get_element_from_head(state, head)
                    if _is_match_op_element(element):
                        # TODO: Assign matching score
                        matching_score = _compute_event_matching_score(
                            state, flow_state, element, event
                        )

                        if matching_score > 0.0:
                            # Make sure that we can always resolve conflicts, using the matching score
                            matching_score *= match_order_score
                            match_order_score *= 0.999999
                            head.matching_scores = event.matching_scores.copy()
                            head.matching_scores.append(matching_score)

                            heads_matching.append(head)
                            log.info(
                                f"Matching head: {head} context={_context_log(flow_state)}"
                            )
                        elif matching_score < 0.0:
                            heads_failing.append(head)
                            log.info(
                                f"Matching head failed: {head} context={_context_log(flow_state)}"
                            )
                        else:
                            heads_not_matching.append(head)

            # Sort matching heads to prioritize better matches over the others
            heads_matching = sorted(
                heads_matching, key=lambda x: x.matching_scores, reverse=True
            )

            # Handle internal event matching
            for head in heads_matching:
                element = _get_element_from_head(state, head)
                flow_state = _get_flow_state_from_head(state, head)

                # Create a potential reference form the match
                if element.spec.ref is not None:
                    flow_state.context.update(
                        _create_event_reference(state, flow_state, element, event)
                    )

                if (
                    event.name == InternalEvents.START_FLOW
                    and event.arguments["flow_id"]
                    == _get_flow_state_from_head(state, head).flow_id
                ):
                    _start_flow(state, flow_state, event.arguments)
                # elif event.name == InternalEvents.FINISH_FLOW:
                #     _finish_flow(new_state, flow_state)
                # TODO: Introduce default matching statements with heads for all flows
                # elif event.name == InternalEvents.ABORT_FLOW:
                #     _abort_flow(new_state, flow_state)
                # elif event.name == "ResumeFlow":
                #     pass
                # elif event.name == "PauseFlow":
                #     pass

            # Abort all flows with a mismatch
            for head in heads_failing:
                if head.catch_pattern_failure_label:
                    head.position = _get_flow_config_from_head(
                        state, head
                    ).element_labels[head.catch_pattern_failure_label]
                    heads_matching.append(head)
                else:
                    flow_state = _get_flow_state_from_head(state, head)
                    _abort_flow(state, flow_state, [])

            # Advance front of all matching heads to actionable or match statements
            actionable_heads = actionable_heads.union(
                _advance_head_front(state, heads_matching)
            )

        # All internal events are processed and flow heads are on either action or match statements

        # Check for potential conflicts between actionable heads
        advancing_heads = []
        if len(actionable_heads) == 1:
            # If we have only one actionable head there are no conflicts
            advancing_heads = actionable_heads
            _create_outgoing_event_from_actionable_element(
                state, list(actionable_heads)[0]
            )
        elif len(actionable_heads) > 1:
            # Group all actionable heads by their flows interaction loop
            head_groups: Dict[str, List[FlowHead]] = {}
            for head in actionable_heads:
                flow_state = _get_flow_state_from_head(state, head)
                if flow_state.loop_id in head_groups:
                    head_groups[flow_state.loop_id].append(head)
                else:
                    head_groups.update({flow_state.loop_id: [head]})

            # Find winning and loosing heads for each group
            for group in head_groups.values():
                ordered_heads = sorted(
                    group, key=lambda head: head.matching_scores, reverse=True
                )
                # Check if we have heads with the exact same matching scores and pick one at random (or-group)
<<<<<<< HEAD
                groups = groupby(ordered_heads, key=lambda head: head.matching_scores)
                first_group = next(groups, None)
                winning_heads = list(first_group[1])
                # TODO: Fix the random head selection, at the moment unit test 'test_start_or_grouping' can fail
                picked_head = ordered_heads[0]  # random.choice(winning_heads)
=======
                equal_heads_index = next(
                    (
                        i
                        for i, h in enumerate(ordered_heads)
                        if h.matching_scores != ordered_heads[0].matching_scores
                    ),
                    len(ordered_heads) - 1,
                )
                picked_head = random.choice(ordered_heads[:equal_heads_index])
>>>>>>> be3f0c43
                winning_element = _get_flow_config_from_head(
                    state, picked_head
                ).elements[picked_head.position]
                flow_state = _get_flow_state_from_head(state, picked_head)
                winning_event: ActionEvent = _get_event_from_element(
                    state, flow_state, winning_element
                )
                log.info(
                    f"Winning action at head: {picked_head} scores={picked_head.matching_scores}"
                )

                advancing_heads.append(picked_head)
                _create_outgoing_event_from_actionable_element(state, picked_head)
<<<<<<< HEAD
                for head in ordered_heads[1:]:
=======
                for head in ordered_heads:
                    if head == picked_head:
                        continue
>>>>>>> be3f0c43
                    competing_element = _get_flow_config_from_head(
                        state, head
                    ).elements[head.position]
                    competing_flow_state = _get_flow_state_from_head(state, head)
                    competing_event: ActionEvent = _get_event_from_element(
                        state, competing_flow_state, competing_element
                    )
                    if winning_event.is_equal(competing_event):
                        # All heads that are on the exact same action as the winning head
                        # need to align their action references to the winning head
                        for (
                            key,
                            context_variable,
                        ) in competing_flow_state.context.items():
                            if (
                                isinstance(context_variable, Action)
                                and context_variable.uid == competing_event.action_uid
                            ):
                                competing_flow_state.context[key] = state.actions[
                                    winning_event.action_uid
                                ]

                        advancing_heads.append(head)
                        log.info(
                            f"Co-winning action at head: {head} scores={head.matching_scores}"
                        )
                    elif head.catch_pattern_failure_label:
                        # If a head defines a pattern failure catch label,
                        # it will forward the head to the label rather the aborting the flow
                        head.position = _get_flow_config_from_head(
                            state, head
                        ).element_labels[head.catch_pattern_failure_label]
                        advancing_heads.append(head)
                        log.info(
                            f"Caught loosing action head: {head} scores={head.matching_scores}"
                        )
                    else:
                        # Loosing heads will abort the flow
                        flow_state = _get_flow_state_from_head(state, head)
                        log.info(
                            f"Loosing action at head: {head} scores={head.matching_scores}"
                        )
                        _abort_flow(state, flow_state, head.matching_scores)

        heads_are_advancing = len(advancing_heads) > 0
        actionable_heads = _advance_head_front(state, advancing_heads)

    # Update all external event related actions in all flows that were not updated yet
    for flow_state in state.flow_states.values():
        if not _is_listening_flow(flow_state):
            # Don't process flows that are no longer active
            continue

        for action_uid in flow_state.action_uids:
            action = state.actions[action_uid]
            if (
                action.status == ActionStatus.INITIALIZED
                or action.status == ActionStatus.FINISHED
            ):
                continue
            action.process_event(converted_external_event)

    return state


def _advance_head_front(state: State, heads: List[FlowHead]) -> Set[FlowHead]:
    """
    Advances all provided heads to the next blocking elements (actionable or matching) and returns all heads on
    actionable elements.
    """
    actionable_heads: Set[FlowHead] = set()
    for head in heads:
        flow_state = _get_flow_state_from_head(state, head)
        flow_config = _get_flow_config_from_head(state, head)

        if flow_state.status == FlowStatus.WAITING:
            flow_state.status = FlowStatus.STARTING

        # Add all scheduled events
        internal_events = flow_state.next_head_advance_events.copy()
        flow_state.next_head_advance_events.clear()

        head.position += 1

        new_internal_events, new_heads = slide(state, flow_state, flow_config, head)
        internal_events.extend(new_internal_events)

        state.internal_events.extend(internal_events)

        # Advance all new heads from a head fork
        if len(new_heads) > 0:
            actionable_heads = actionable_heads.union(
                _advance_head_front(state, new_heads)
            )

        flow_finished = False
        flow_aborted = False
        if head.position >= len(flow_config.elements):
            if flow_state.status == FlowStatus.ABORTED:
                flow_aborted = True
            else:
                flow_finished = True

        # TODO: Use additional element to finish flow
        if flow_finished:
            log.debug(f"Flow finished: {head.flow_state_uid} with last element")
        elif flow_aborted:
            log.debug(f"Flow aborted: {head.flow_state_uid} by 'abort' statement")
        else:
            log.debug(
                f"Head advanced in flow {head.flow_state_uid} to element: {flow_config.elements[head.position]}"
            )

        all_heads_at_match_elements = False
        if not flow_finished and not flow_aborted:
            # Check if all all flow heads at a match element
            all_heads_at_match_elements = True
            for temp_head in flow_state.heads:
                if not _is_match_op_element(flow_config.elements[temp_head.position]):
                    all_heads_at_match_elements = False
                    break

        if flow_finished or all_heads_at_match_elements:
            if flow_state.status == FlowStatus.STARTING:
                flow_state.status = FlowStatus.STARTED
                event = create_flow_internal_event(
                    InternalEvents.FLOW_STARTED, flow_state, head.matching_scores
                )
                _push_internal_event(state, event)
                if not flow_finished:
                    # Schedule the StartFlow event for the next head advancement if it is a "parallel" flow
                    if flow_config.enable_parallel_instances:
                        event = _create_restart_flow_internal_event(
                            state, flow_state, head.matching_scores
                        )
                        flow_state.next_head_advance_events = [event]

        elif not flow_aborted and _is_action_op_element(
            flow_config.elements[head.position]
        ):
            actionable_heads.add(head)

        # Check if flow has finished or was aborted
        if flow_finished:
            _finish_flow(state, flow_state, head.matching_scores)
        elif flow_aborted:
            _abort_flow(state, flow_state, head.matching_scores)

    # Make sure that all actionable heads still exist in flows, otherwise remove them
    actionable_heads = set(
        [
            head
            for head in actionable_heads
            if head in state.flow_states[head.flow_state_uid].heads
        ]
    )

    return actionable_heads


def slide(
    state: State, flow_state: FlowState, flow_config: FlowConfig, head: FlowHead
) -> Tuple[Deque[dict], List[FlowHead]]:
    """Tries to slide a flow with the provided head."""
    internal_events: Deque[dict] = deque()
    new_heads: List[FlowHead] = []

    # TODO: Implement global/local flow context handling
    # context = state.context
    # context = flow_state.context

    while True:
        # if we reached the end, we stop
        if head.position == len(flow_config.elements) or head.position < 0:
            break

        # prev_head = head.position
        element = flow_config.elements[head.position]
        log.debug(f"Sliding element: '{element}'")

        if isinstance(element, SpecOp):
            if element.op == "send":
                event = _get_event_from_element(state, flow_state, element)

                if event.name not in InternalEvents.ALL:
                    break

                event_arguments = event.arguments
                event_arguments.update(
                    {"source_flow_instance_uid": head.flow_state_uid}
                )
                new_event = create_internal_event(
                    event.name, event_arguments, head.matching_scores
                )
                _push_internal_event(state, new_event)
                head.position += 1

            elif element.op == "_new_action_instance":
                assert (
                    element.spec.spec_type != SpecType.FLOW
                ), "Flows cannot be instantiated!"

                evaluated_arguments = _evaluate_arguments(
                    element.spec.arguments, flow_state.context
                )
                action = Action(
                    name=element.spec.name,
                    arguments=evaluated_arguments,
                    flow_uid=head.flow_state_uid,
                )
                state.actions.update({action.uid: action})
                flow_state.action_uids.append(action.uid)
                reference_name = element.spec.ref["elements"][0]["elements"][0].lstrip(
                    "$"
                )
                flow_state.context.update({reference_name: action})
                head.position += 1
            else:
                # Not a sliding element
                break

        elif isinstance(element, Label):
            head.position += 1

        elif isinstance(element, Goto):
            if eval_expression(element.expression, flow_state.context):
                if element.label in flow_config.element_labels:
                    head.position = flow_config.element_labels[element.label] + 1
                else:
                    # Still advance by one on invalid label
                    log.warning(f"Invalid label `{element.label}`.")
                    head.position += 1
            else:
                head.position += 1
        elif isinstance(element, ForkHead):
            # We create new heads for
            for idx, label in enumerate(element.labels):
                pos = flow_config.element_labels[label]
                if idx == 0:
                    head.position = pos
                else:
                    new_head = FlowHead(
                        new_uid(),
                        pos,
                        flow_state.uid,
                        head.matching_scores,
                        head.catch_pattern_failure_label,
                    )
                    flow_state.heads.append(new_head)
                    new_heads.append(new_head)

        elif isinstance(element, MergeHeads):
            # Delete all heads from the flow except for the current on
            for h in flow_state.heads:
                if h != head:
                    log.debug(f"Head merged: {h} with {head}")
            flow_state.heads = [head]
            head.position += 1

        elif isinstance(element, WaitForHeads):
            # Check if enough heads are on this element to continue
            waiting_heads = [h for h in flow_state.heads if h.position == head.position]
            if len(waiting_heads) >= element.number:
                flow_state.heads = [head]
                head.position += 1
            else:
                break

        elif isinstance(element, Assignment):
            # We need to first evaluate the expression
            expr_val = eval_expression(element.expression, flow_state.context)
            flow_state.context.update({element.key: expr_val})
            head.position += 1

        elif isinstance(element, Return):
            flow_state.context.update(
                {
                    "_return_value": eval_expression(
                        element.expression, flow_state.context
                    )
                }
            )
            head.position = len(flow_config.elements)

        elif isinstance(element, Abort):
            if head.catch_pattern_failure_label:
                head.catch_pattern_failure_label = element.label
                head.position += 1
            else:
                flow_state.status = FlowStatus.ABORTED
                head.position = len(flow_config.elements)

        elif isinstance(element, Continue) or isinstance(element, Break):
            if element.label is None:
                head.position += 1
            else:
                head.position = flow_config.element_labels[element.label] + 1

        elif isinstance(element, Priority):
            priority = eval_expression(element.priority_expr, flow_state.context)
            if not isinstance(priority, float) or priority < 0.0 or priority > 1.0:
                raise ColangValueError(
                    "priority must be a float number between 0.0 and 1.0!"
                )
            flow_state.priority = priority
            head.position += 1

        elif isinstance(element, CatchPatternFailure):
            head.catch_pattern_failure_label = element.label
            head.position += 1

        else:
            # Ignore unknown element
            head.position += 1

    # If we got this far, it means we had a match and the flow advanced
    return internal_events, new_heads


def _start_flow(state: State, flow_state: FlowState, arguments: dict) -> None:
    flow_config = state.flow_configs[flow_state.flow_id]

    if flow_state.uid != state.main_flow_state.uid:
        # Link to parent flow
        parent_flow_uid = arguments["source_flow_instance_uid"]
        parent_flow = state.flow_states[parent_flow_uid]
        flow_state.parent_uid = parent_flow_uid
        parent_flow.child_flow_uids.append(flow_state.uid)

        flow_state.loop_id = parent_flow.loop_id
        flow_state.activated = arguments.get("activated", False)

        # Update context with event/flow parameters
        # TODO: Check if we really need all arguments int the context
        flow_state.context.update(arguments)
        # Resolve positional flow parameters to their actual name in the flow
        for idx in range(10):
            pos_arg = f"${idx}"
            if pos_arg in arguments:
                flow_state.context[flow_state.arguments[idx]] = arguments[pos_arg]
            else:
                break

    # Initialize new flow instance of flow
    add_new_flow_instance(state, create_flow_instance(flow_config))


def _abort_flow(
    state: State,
    flow_state: FlowState,
    matching_scores: List[float],
    deactivate_flow: bool = False,
) -> None:
    """Aborts a flow instance and all its active child flows."""
    # Generate FlowFailed event
    event = create_flow_internal_event(
        InternalEvents.FLOW_FAILED, flow_state, matching_scores
    )
    _push_internal_event(state, event)

    # abort all running child flows
    for child_flow_uid in flow_state.child_flow_uids:
        child_flow_state = state.flow_states[child_flow_uid]
        if _is_listening_flow(child_flow_state):
            event = create_spot_flow_internal_event(
                child_flow_state.uid, flow_state.uid, matching_scores
            )
            _push_internal_event(state, event)

    flow_state.status = FlowStatus.ABORTED

    log.info(
        f"Flow aborted/failed: '{_get_flow_parent_hierarchy(state, flow_state.uid)}'"
    )

    if not deactivate_flow and flow_state.activated:
        event = _create_restart_flow_internal_event(state, flow_state, matching_scores)
        _push_internal_event(state, event)


def _finish_flow(
    state: State, flow_state: FlowState, matching_scores: List[float]
) -> None:
    """Finishes a flow instance and all its active child flows."""
    if not _is_active_flow(flow_state):
        return

    # Generate FlowFinished event
    event = create_flow_internal_event(
        InternalEvents.FLOW_FINISHED, flow_state, matching_scores
    )
    _push_internal_event(state, event)

    # Deactivate all activated child flows
    for child_flow_uid in flow_state.child_flow_uids:
        child_flow_state = state.flow_states[child_flow_uid]
        if child_flow_state.activated:
            child_flow_state.activated = False
            log.info(
                f"Flow deactivated: {_get_flow_parent_hierarchy(state, child_flow_state.uid)}"
            )

    # Abort all running child flows
    for child_flow_uid in flow_state.child_flow_uids:
        child_flow_state = state.flow_states[child_flow_uid]
        if _is_listening_flow(child_flow_state):
            event = create_spot_flow_internal_event(
                child_flow_state.uid, flow_state.uid, matching_scores, True
            )
            _push_internal_event(state, event)

    flow_state.status = FlowStatus.COMPLETED

    log.info(
        f"Flow finished: '{_get_flow_parent_hierarchy(state, flow_state.uid)}' context={_context_log(flow_state)}"
    )

    if (
        flow_state.activated
        and not state.flow_configs[flow_state.flow_id].enable_parallel_instances
    ):
        event = _create_restart_flow_internal_event(state, flow_state, matching_scores)
        _push_internal_event(state, event)


def _is_listening_flow(flow_state: FlowState) -> bool:
    return (
        flow_state.status == FlowStatus.WAITING
        or flow_state.status == FlowStatus.ACTIVE
        or flow_state.status == FlowStatus.STARTED
        or flow_state.status == FlowStatus.STARTING
    )


def _is_active_flow(flow_state: FlowState) -> bool:
    return (
        flow_state.status == FlowStatus.ACTIVE
        or flow_state.status == FlowStatus.STARTED
        or flow_state.status == FlowStatus.STARTING
    )


def _push_internal_event(state: State, event: dict) -> None:
    state.internal_events.append(event)
    log.debug(f"Created internal event: {event}")


def _get_element_from_head(state: State, head: FlowHead) -> SpecOp:
    """Returns the element at the flow head position"""
    return _get_flow_config_from_head(state, head).elements[head.position]


def _get_flow_config_from_head(state: State, head: FlowHead) -> FlowConfig:
    """Returns the flow config of the flow of the head"""
    return state.flow_configs[_get_flow_state_from_head(state, head).flow_id]


def _get_flow_state_from_head(state: State, head: FlowHead) -> FlowState:
    """Returns the flow state of the flow head"""
    return state.flow_states[head.flow_state_uid]


def _is_action_op_element(element: SpecOp) -> bool:
    """Checks if the given element is actionable."""
    return (
        isinstance(element, SpecOp)
        and element.op == "send"
        and element.spec.name not in InternalEvents.ALL
    )


def _evaluate_arguments(arguments: dict, context: dict) -> dict:
    return dict([(key, eval_expression(arguments[key], context)) for key in arguments])


def _is_match_op_element(element: SpecOp) -> bool:
    return isinstance(element, SpecOp) and element.op == "match"


def _get_flow_parent_hierarchy(state: State, flow_state_uid: int) -> str:
    if flow_state_uid not in state.flow_states:
        return ""
    flow_state = state.flow_states[flow_state_uid]
    return (
        _get_flow_parent_hierarchy(state, flow_state.parent_uid)
        + "/"
        + state.flow_configs[flow_state.flow_id].id
    )


def _compute_event_matching_score(
    state: State, flow_state: FlowState, element: SpecOp, event: Event
) -> float:
    """Checks if the given element matches the given event.

    Factors that determine the final score:
    - match event parameter specificity
    - flow priority [0.0-1.0]
    - definition order of flow

    Args:
    Returns:
        1.0: Exact match (all parameters match)
        < 1.0: Fuzzy match (some parameters are missing, but all the others match)
        0.0: No match
        -1.0: Event will fail the current match
    """

    assert _is_match_op_element(element), f"Element '{element}' is not a match element!"

    ref_event = _get_event_from_element(state, flow_state, element)
    if not isinstance(ref_event, type(event)):
        return 0.0

    # Compute matching score based on event argument matching
    match_score: float = 1.0
    if event.name == InternalEvents.START_FLOW:
        match_score = _compute_arguments_dict_matching_score(
            event.arguments, ref_event.arguments
        )

        if "flow_id" not in ref_event.arguments:
            match_score *= 0.9
        else:
            match_score = float(
                ref_event.name == InternalEvents.START_FLOW
                and ref_event.arguments["flow_id"] == event.arguments["flow_id"]
            )
    elif event.name in InternalEvents.ALL and ref_event.name in InternalEvents.ALL:
        if (
            "flow_id" in ref_event.arguments
            and "flow_id" in event.arguments
            and ref_event.arguments["flow_id"] != event.arguments["flow_id"]
        ):
            return 0.0

        # TODO: Check if this is needed
        # if isinstance(event, FlowEvent) and event.flow is not None:
        #     event.arguments["flow_arguments"] = event.flow.context

        match_score = _compute_arguments_dict_matching_score(
            event.arguments, ref_event.arguments
        )

        # TODO: Generalize this with mismatch using the 'not' keyword
        if match_score > 0.0:
            if (
                (
                    ref_event.name == InternalEvents.FLOW_FINISHED
                    and event.name == InternalEvents.FLOW_FAILED
                )
                or (
                    ref_event.name == InternalEvents.FLOW_FAILED
                    and event.name == InternalEvents.FLOW_FINISHED
                )
                or (
                    ref_event.name == InternalEvents.FLOW_STARTED
                    and (
                        event.name == InternalEvents.FLOW_FINISHED
                        or event.name == InternalEvents.FLOW_FAILED
                    )
                )
            ):
                # Match failure
                return -1.0
            elif ref_event.name != event.name:
                # Match success
                return 0.0

    else:
        # Its an UMIM event
        if ref_event.name != event.name or (
            ref_event.action_uid is not None
            and ref_event.action_uid != event.action_uid
        ):
            return 0.0

        if event.action_uid is not None and event.action_uid in state.actions:
            action_arguments = state.actions[event.action_uid].start_event_arguments
            event.arguments["action_arguments"] = action_arguments

        match_score = _compute_arguments_dict_matching_score(
            event.arguments, ref_event.arguments
        )

    # Take into account the priority of the flow
    match_score *= flow_state.priority

    return match_score


def find_all_active_event_matchers(state: State, event: Event) -> List[FlowHead]:
    event_matchers: List[FlowHead] = []
    for flow_state in state.flow_states.values():
        if not _is_listening_flow(flow_state):
            continue

        flow_config = state.flow_configs[flow_state.flow_id]

        for head in flow_state.heads:
            element = flow_config.elements[head.position]
            score = _compute_event_matching_score(
                state,
                flow_state,
                element,
                event,
            )
            if score > 0.0:
                event_matchers.append(head)

    return event_matchers


def _compute_arguments_dict_matching_score(args: dict, ref_args: dict) -> float:
    # TODO: Find a better way of passing arguments to distinguish the ones that count for matching
    argument_filter = ["return_value", "source_flow_instance_uid"]
    score = 1.0
    for key in args.keys():
        if key in argument_filter:
            continue
        elif key in ref_args:
            if isinstance(args[key], dict) and isinstance(ref_args[key], dict):
                # If both values are dictionaries, recursively compare them
                score *= _compute_arguments_dict_matching_score(
                    args[key], ref_args[key]
                )
            elif args[key] == ref_args[key]:
                continue
            else:
                return 0.0
        else:
            # This is a fuzzy match since the argument is missing
            score *= 0.9
    return score


def _get_event_from_element(
    state: State, flow_state: FlowState, element: dict
) -> Event:
    """
    Converts the element into the corresponding event if possible.

    Cases:
    1) Bare event: send/match UtteranceBotActionFinished(args)
    2) Event as member of a action or flow constructor: send/match UtteranceBotAction(args).Finished(args)
    3) Event as member of a action or flow reference: send/match $ref.Finished(args) (This is action/flow specific)
    """

    element_spec: Spec = element.spec

    action: Action
    if element_spec["var_name"] is not None:
        # Case 3)
        variable_name = element_spec["var_name"]
        if variable_name not in flow_state.context:
            raise Exception((f"Unkown variable: '{variable_name}'!"))

        # Resolve variable and member attributes
        obj = flow_state.context[variable_name]
        member = None
        for member in element_spec.members[:-1]:
            if not hasattr(obj, member.name):
                raise ColangValueError(f"No attribute '{member.name}' in {obj}")
            obj = getattr(obj, member.name)
        if element_spec.members is not None:
            member = element_spec.members[-1]

        if isinstance(obj, Event):
            if element_spec.members is not None:
                raise ColangValueError("Events have no event attributes!")
            return obj
        elif isinstance(obj, Action) or isinstance(obj, FlowState):
            if element_spec.members is None:
                raise ColangValueError(f"Missing event attribute in {obj.name}")
            event_name = member["name"]
            event_arguments = member["arguments"]
            event_arguments = _evaluate_arguments(event_arguments, flow_state.context)
            event = obj.get_event(event_name, event_arguments)

            if isinstance(event, FlowEvent):
                event.flow = obj
            elif isinstance(event, ActionEvent):
                event.action_uid = obj.uid
                event.action = None

            return event
        else:
            raise ColangSyntaxError(f"Unsupported type '{type(obj)}'")

    elif element_spec.members is not None:
        # Case 2)
        if element_spec.spec_type == SpecType.FLOW:
            # Flow object
            flow_config = state.flow_configs[element_spec.name]
            temp_flow_state = create_flow_instance(flow_config)
            flow_event_name = element_spec.members[0]["name"]
            flow_event_arguments = element_spec.members[0]["arguments"]
            flow_event_arguments = _evaluate_arguments(
                flow_event_arguments, flow_state.context
            )
            flow_event: FlowEvent = temp_flow_state.get_event(
                flow_event_name, flow_event_arguments
            )
            if element["op"] == "match":
                # Delete flow reference from event since it is only a helper object
                flow_event.flow = None
            return flow_event
        elif element_spec.spec_type == SpecType.ACTION:
            # Action object
            action_arguments = _evaluate_arguments(
                element_spec.arguments, flow_state.context
            )
            action = Action(element_spec.name, action_arguments, flow_state.flow_id)
            # TODO: refactor the following repetition of code (see above)
            event_name = element_spec.members[0]["name"]
            event_arguments = element_spec.members[0]["arguments"]
            event_arguments = _evaluate_arguments(event_arguments, flow_state.context)
            action_event: ActionEvent = action.get_event(event_name, event_arguments)
            if element["op"] == "match":
                # Delete action_uid from event since the action is only a helper object
                action_event.action_uid = None
            return action_event
    else:
        # Case 1)
        if element_spec.name.islower() or element_spec.name in InternalEvents.ALL:
            # Flow event
            event_arguments = _evaluate_arguments(
                element_spec.arguments, flow_state.context
            )
            flow_event = FlowEvent(element_spec.name, event_arguments)
            return flow_event
        else:
            # Action event
            event_arguments = _evaluate_arguments(
                element_spec.arguments, flow_state.context
            )
            action_event = ActionEvent(element_spec.name, event_arguments)
            return action_event


def _create_outgoing_event_from_actionable_element(
    state: State,
    head: FlowHead,
) -> None:
    """Helper to create an outgoing event from the flow head element."""
    flow_state = _get_flow_state_from_head(state, head)
    element = _get_element_from_head(state, head)
    assert _is_action_op_element(
        element
    ), f"Cannot create an event from a non actionable flow element {element}!"

    if element.op == "send":
        event = _get_event_from_element(state, flow_state, element)
        umim_event = create_umim_action_event(event, event.arguments)

        state.outgoing_events.append(umim_event)
        log.info(f"Action: {umim_event}")

    # Extract the comment, if any
    # state.next_steps_comment = element.get("_source_mapping", {}).get("comment")


def _create_restart_flow_internal_event(
    state: State, flow_state: FlowState, matching_scores: List[float]
) -> FlowEvent:
    # TODO: Check if this creates unwanted side effects of arguments being passed and keeping their state
    arguments = dict([(arg, flow_state.context[arg]) for arg in flow_state.arguments])
    arguments.update(
        {
            "flow_id": flow_state.context["flow_id"],
            "source_flow_instance_uid": flow_state.context["source_flow_instance_uid"],
            "activated": flow_state.context["activated"],
        }
    )
    return create_internal_event(InternalEvents.START_FLOW, arguments, matching_scores)


def create_spot_flow_internal_event(
    flow_instance_uid: str,
    source_flow_instance_uid: str,
    matching_scores: List[float],
    deactivate_flow: bool = False,
) -> FlowEvent:
    """Returns 'StopFlow' internal event"""
    arguments = {
        "flow_instance_uid": flow_instance_uid,
        "source_flow_instance_uid": source_flow_instance_uid,
        "activated": deactivate_flow,
    }
    return create_internal_event(
        InternalEvents.STOP_FLOW,
        arguments,
        matching_scores,
    )


def create_flow_internal_event(
    event_type: InternalEvents,
    source_flow_state: FlowState,
    matching_scores: List[float],
    arguments: Optional[dict] = None,
) -> FlowEvent:
    """Creates and returns a internal flow event"""
    if arguments is None:
        arguments = dict()
    arguments.update(
        {
            "source_flow_instance_uid": source_flow_state.uid,
            "flow_id": source_flow_state.flow_id,
            "return_value": source_flow_state.context.get("_return_value", None),
        }
    )
    for arg in source_flow_state.arguments:
        if arg in source_flow_state.context:
            arguments.update({arg: source_flow_state.context[arg]})
    return create_internal_event(
        event_type,
        arguments,
        matching_scores,
    )


def create_internal_event(
    event_name: str, event_args: dict, matching_scores: List[float]
) -> FlowEvent:
    """Returns an internal event for the provided event data"""
    event = FlowEvent(event_name, event_args, matching_scores=matching_scores)
    return event


def create_umim_action_event(event: ActionEvent, event_args: dict) -> Dict[str, Any]:
    """Returns an outgoing UMIM event for the provided action data"""
    if event.action_uid is not None:
        return new_event_dict(event.name, action_uid=event.action_uid, **event_args)
    else:
        return new_event_dict(event.name, **event_args)<|MERGE_RESOLUTION|>--- conflicted
+++ resolved
@@ -1707,13 +1707,6 @@
                     group, key=lambda head: head.matching_scores, reverse=True
                 )
                 # Check if we have heads with the exact same matching scores and pick one at random (or-group)
-<<<<<<< HEAD
-                groups = groupby(ordered_heads, key=lambda head: head.matching_scores)
-                first_group = next(groups, None)
-                winning_heads = list(first_group[1])
-                # TODO: Fix the random head selection, at the moment unit test 'test_start_or_grouping' can fail
-                picked_head = ordered_heads[0]  # random.choice(winning_heads)
-=======
                 equal_heads_index = next(
                     (
                         i
@@ -1723,7 +1716,6 @@
                     len(ordered_heads) - 1,
                 )
                 picked_head = random.choice(ordered_heads[:equal_heads_index])
->>>>>>> be3f0c43
                 winning_element = _get_flow_config_from_head(
                     state, picked_head
                 ).elements[picked_head.position]
@@ -1737,13 +1729,9 @@
 
                 advancing_heads.append(picked_head)
                 _create_outgoing_event_from_actionable_element(state, picked_head)
-<<<<<<< HEAD
-                for head in ordered_heads[1:]:
-=======
                 for head in ordered_heads:
                     if head == picked_head:
                         continue
->>>>>>> be3f0c43
                     competing_element = _get_flow_config_from_head(
                         state, head
                     ).elements[head.position]
