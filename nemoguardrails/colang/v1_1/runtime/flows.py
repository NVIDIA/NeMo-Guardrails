--- conflicted
+++ resolved
@@ -40,11 +40,6 @@
     If,
     Label,
     MergeHeads,
-<<<<<<< HEAD
-    Spec,
-    SpecOp,
-    WaitForHeads,
-=======
     RandomGoto,
     Return,
     Spec,
@@ -52,7 +47,6 @@
     WaitForHeads,
     When,
     While,
->>>>>>> 41facc2f
 )
 from nemoguardrails.colang.v1_1.runtime.eval import eval_expression
 from nemoguardrails.colang.v1_1.runtime.utils import new_readable_uid, new_var_uid
@@ -68,22 +62,9 @@
 #     handlers=[RichHandler(markup=True)],
 # )
 
-<<<<<<< HEAD
-"""
-Open points:
-* Parser:
-  * Assigning references inside e.g. event or action groups does not work yet
-  * Does assignment work?
-* Colanng flow control:
-  * Discuss expansion to fork/merge/wait_for_heads keywords
-  * what does 'when else' actually do?
-  * We should probably introduce the missatching with e.g. 'not'
-"""
-=======
 log = logging.getLogger(__name__)
 
 random_seed = int(time.time())
->>>>>>> 41facc2f
 
 
 @dataclass
@@ -590,16 +571,10 @@
                     elements_changed = True
             elif isinstance(element, While):
                 expanded_elems = _expand_while_stmt_element(element, flow_configs)
-<<<<<<< HEAD
-            elif element["_type"] == "if_stmt":
-                expanded_elems = _expand_if_stmt_element(element, flow_configs)
-            elif element["_type"] == "when_stmt":
-=======
             elif isinstance(element, If):
                 expanded_elems = _expand_if_element(element, flow_configs)
                 elements_changed = True  # Makes sure to update continue/break elements
             elif isinstance(element, When):
->>>>>>> 41facc2f
                 expanded_elems = _expand_when_stmt_element(element, flow_configs)
                 elements_changed = True  # Makes sure to update continue/break elements
             elif isinstance(element, Continue):
@@ -626,45 +601,29 @@
     if element.op == "await":
         if isinstance(element.spec, Spec):
             # Single element
-<<<<<<< HEAD
-            if element.spec.name in flow_configs:
-                # It's a flow
-=======
             if element.spec.spec_type == "flow":
                 # It's a flow
                 flow_ref_uid = f"_flow_ref_{new_var_uid()}"
->>>>>>> 41facc2f
                 new_elements.append(
                     SpecOp(
                         op="start",
                         spec=element.spec,
-<<<<<<< HEAD
-=======
                         ref=_create_ref_ast_dict_helper(flow_ref_uid),
->>>>>>> 41facc2f
                     )
                 )
                 new_elements.append(
                     SpecOp(
                         op="match",
-<<<<<<< HEAD
-                        spec=element.spec,
-=======
                         spec=Spec(
                             var_name=flow_ref_uid,
                             members=_create_member_ast_dict_helper("Finished", {}),
                         ),
                         return_var_name=element.return_var_name,
->>>>>>> 41facc2f
                     )
                 )
             else:
                 # It's an UMIM action
-<<<<<<< HEAD
-                action_ref_uid = f"_action_ref_{new_uid()}"
-=======
                 action_ref_uid = f"_action_ref_{new_var_uid()}"
->>>>>>> 41facc2f
                 new_elements.append(
                     SpecOp(
                         op="start",
@@ -679,27 +638,17 @@
                             var_name=action_ref_uid,
                             members=_create_member_ast_dict_helper("Finished", {}),
                         ),
-<<<<<<< HEAD
-=======
                         return_var_name=element.return_var_name,
->>>>>>> 41facc2f
                     )
                 )
         else:
             # Element group
-<<<<<<< HEAD
-=======
             # TODO: Fix this such that action are also supported using references for flows and actions
->>>>>>> 41facc2f
             normalized_group = normalize_element_groups(element.spec)
             unique_group = convert_to_single_and_element_group(normalized_group)
             for and_group in unique_group["elements"]:
                 for match_element in and_group["elements"]:
-<<<<<<< HEAD
-                    if match_element.name in flow_configs:
-=======
                     if match_element.spec_type == "flow":
->>>>>>> 41facc2f
                         # It's a flow
                         new_elements.append(
                             SpecOp(
@@ -715,14 +664,9 @@
     elif element.op == "start":
         if isinstance(element.spec, Spec):
             # Single element
-<<<<<<< HEAD
-            if element.spec.name in flow_configs:
-                # It's a flow
-=======
             if element.spec.spec_type == "flow":
                 # It's a flow
                 # send StartFlow(flow_id="FLOW_NAME")
->>>>>>> 41facc2f
                 element.spec.arguments.update({"flow_id": f"'{element.spec.name}'"})
                 new_elements.append(
                     SpecOp(
@@ -733,12 +677,9 @@
                         ),
                     )
                 )
-<<<<<<< HEAD
-=======
                 # TODO: This could potential still be triggered from another flow start
                 # match FlowStarted(...) as $_flow_event_ref
                 flow_event_ref_uid = f"_flow_event_ref_{new_var_uid()}"
->>>>>>> 41facc2f
                 new_elements.append(
                     SpecOp(
                         op="match",
@@ -746,39 +687,6 @@
                             name=InternalEvents.FLOW_STARTED,
                             arguments=element.spec.arguments,
                         ),
-<<<<<<< HEAD
-                    )
-                )
-            else:
-                # It's an UMIM action
-                element_ref = element.ref
-                if element_ref is None:
-                    action_ref_uid = f"_action_ref_{new_uid()}"
-                    element_ref = _create_ref_ast_dict_helper(action_ref_uid)
-                new_elements.append(
-                    SpecOp(
-                        op="_new_instance",
-                        spec=element.spec,
-                        ref=element_ref,
-                    )
-                )
-                spec = element.spec
-                spec.members = _create_member_ast_dict_helper("Start", {})
-                spec.var_name = element_ref["elements"][0]["elements"][0].lstrip("$")
-                new_elements.append(SpecOp(op="send", spec=spec))
-        else:
-            # Element group
-            normalized_group = normalize_element_groups(element.spec)
-            if len(normalized_group["elements"]) > 1:
-                raise NotImplementedError("Starting 'or' groups not implemented yet!")
-            for group_element in normalized_group["elements"][0]["elements"]:
-                new_elements.append(
-                    SpecOp(
-                        op="start",
-                        spec=group_element,
-                    )
-                )
-=======
                         ref=_create_ref_ast_dict_helper(flow_event_ref_uid),
                     )
                 )
@@ -838,15 +746,10 @@
                     )
                 new_elements.append(goto_end_element)
             new_elements.append(end_label_element)
->>>>>>> 41facc2f
 
     elif element.op == "match":
         if isinstance(element.spec, Spec):
             # Single match element
-<<<<<<< HEAD
-            if element.spec.name in flow_configs:
-                # It's a flow
-=======
             if element.spec.spec_type == "flow":
                 # It's a flow
                 element_ref = element.ref
@@ -855,7 +758,6 @@
                         f"_flow_event_ref_{new_var_uid()}"
                     )
 
->>>>>>> 41facc2f
                 arguments = {"flow_id": f"'{element.spec.name}'"}
                 for arg in element.spec.arguments:
                     arguments.update({arg: element.spec.arguments[arg]})
@@ -867,13 +769,6 @@
                             name=InternalEvents.FLOW_FINISHED,
                             arguments=arguments,
                         ),
-<<<<<<< HEAD
-                    )
-                )
-            else:
-                # It's an UMIM event
-                pass
-=======
                         ref=element_ref,
                         return_var_name=element.return_var_name,
                     )
@@ -909,7 +804,6 @@
                     )
                 else:
                     pass
->>>>>>> 41facc2f
         elif isinstance(element.spec, dict):
             # Multiple match elements
             normalized_group = normalize_element_groups(element.spec)
@@ -920,21 +814,13 @@
             goto_group_elements: List[Goto] = []
             group_label_elements: List[Label] = []
             wait_for_heads_elements: List[WaitForHeads] = []
-<<<<<<< HEAD
-            end_label_name = f"end_label_{new_uid()}"
-=======
             end_label_name = f"end_label_{new_var_uid()}"
->>>>>>> 41facc2f
             goto_end_element = Goto(label=end_label_name)
             end_label_element = Label(name=end_label_name)
 
             element_idx = 0
             for group_idx, and_group in enumerate(normalized_group["elements"]):
-<<<<<<< HEAD
-                group_label_name = f"group_{group_idx}_{new_uid()}"
-=======
                 group_label_name = f"group_{group_idx}_{new_var_uid()}"
->>>>>>> 41facc2f
                 group_label_elements.append(Label(name=group_label_name))
                 goto_group_elements.append(Goto(label=group_label_name))
                 wait_for_heads_elements.append(
@@ -942,17 +828,10 @@
                 )
 
                 for match_element in and_group["elements"]:
-<<<<<<< HEAD
-                    label_name = f"event_{element_idx}_{new_uid()}"
-                    event_label_elements.append(Label(name=label_name))
-                    fork_element.labels.append(label_name)
-                    if match_element.name in flow_configs:
-=======
                     label_name = f"event_{element_idx}_{new_var_uid()}"
                     event_label_elements.append(Label(name=label_name))
                     fork_element.labels.append(label_name)
                     if match_element.spec_type == "flow":
->>>>>>> 41facc2f
                         # It's a flow
                         arguments = {"flow_id": f"'{match_element.name}'"}
                         for arg in match_element.arguments:
@@ -995,11 +874,7 @@
     elif element.op == "activate":
         if isinstance(element.spec, Spec):
             # Single match element
-<<<<<<< HEAD
-            if element.spec.name in flow_configs:
-=======
             if element.spec.spec_type == "flow":
->>>>>>> 41facc2f
                 # It's a flow
                 element.spec.arguments.update(
                     {
@@ -1069,13 +944,6 @@
     return new_elements
 
 
-<<<<<<< HEAD
-def _expand_if_stmt_element(
-    element: dict, flow_configs: Dict[str, FlowConfig]
-) -> List[ElementType]:
-    raise NotImplementedError()
-    return element
-=======
 def _expand_if_element(
     element: If, flow_configs: Dict[str, FlowConfig]
 ) -> List[ElementType]:
@@ -1103,7 +971,6 @@
     elements.append(Label(name=if_end_label_name))
 
     return elements
->>>>>>> 41facc2f
 
 
 def _expand_when_stmt_element(
@@ -1562,58 +1429,22 @@
                 if not _is_listening_flow(flow_state):
                     continue
 
-<<<<<<< HEAD
-                flow_config = new_state.flow_configs[flow_state.flow_id]
-=======
                 flow_config = state.flow_configs[flow_state.flow_id]
->>>>>>> 41facc2f
                 for head in flow_state.heads:
                     element = flow_config.elements[head.position]
                     if _is_match_op_element(element):
                         # TODO: Assign matching score
                         matching_score = _compute_event_matching_score(
-<<<<<<< HEAD
-                            new_state, flow_state, element, event
-                        )
-                        # Make sure that we can always resolve conflicts, using the matching score
-                        matching_score *= match_order_score
-                        match_order_score *= 0.99
-=======
                             state, flow_state, element, event
                         )
                         # Make sure that we can always resolve conflicts, using the matching score
                         matching_score *= match_order_score
                         match_order_score *= 0.999999
->>>>>>> 41facc2f
                         head.matching_scores = event.matching_scores.copy()
                         head.matching_scores.append(matching_score)
 
                         if matching_score > 0.0:
                             heads_matching.append(head)
-<<<<<<< HEAD
-                            logging.info(
-                                f"Matching head (score: {matching_score}): {head}"
-                            )
-
-                            if element.ref is not None:
-                                # Create event and the reference
-                                # TODO: Encapsulate this section in a function
-                                reference_name = element.ref["elements"][0]["elements"][
-                                    0
-                                ].lstrip("$")
-                                new_event = _get_event_from_element(
-                                    new_state, flow_state, element
-                                )
-                                flow_state.context.update({reference_name: new_event})
-
-                        elif matching_score < 0.0:
-                            heads_failing.append(head)
-                            logging.info(
-                                f"Matching failure head (score: {matching_score}): {head}"
-                            )
-                        else:
-                            heads_not_matching.append(head)
-=======
 
                             log.info(
                                 f"Matching head: {head} context={_context_log(flow_state)}"
@@ -1638,7 +1469,6 @@
             heads_matching = sorted(
                 heads_matching, key=lambda x: x.matching_scores, reverse=True
             )
->>>>>>> 41facc2f
 
             # Handle internal event matching
             for head in heads_matching:
@@ -1780,9 +1610,6 @@
                 _advance_head_front(state, new_heads)
             )
 
-<<<<<<< HEAD
-        flow_finished = head.position >= len(flow_config.elements)
-=======
         flow_finished = False
         flow_aborted = False
         if head.position >= len(flow_config.elements):
@@ -1790,7 +1617,6 @@
                 flow_aborted = True
             else:
                 flow_finished = True
->>>>>>> 41facc2f
 
         # TODO: Use additional element to finish flow
         if flow_finished:
@@ -1802,14 +1628,9 @@
                 f"Head advanced in flow {head.flow_state_uid} to element: {flow_config.elements[head.position]}"
             )
 
-<<<<<<< HEAD
-        # Check if all all flow heads at a match element
-        if not flow_finished:
-=======
         all_heads_at_match_elements = False
         if not flow_finished and not flow_aborted:
             # Check if all all flow heads at a match element
->>>>>>> 41facc2f
             all_heads_at_match_elements = True
             for temp_head in flow_state.heads:
                 if not _is_match_op_element(flow_config.elements[temp_head.position]):
@@ -1823,13 +1644,9 @@
                     InternalEvents.FLOW_STARTED, flow_state, head.matching_scores
                 )
                 _push_internal_event(state, event)
-<<<<<<< HEAD
-        elif _is_action_op_element(flow_config.elements[head.position]):
-=======
         elif not flow_aborted and _is_action_op_element(
             flow_config.elements[head.position]
         ):
->>>>>>> 41facc2f
             actionable_heads.add(head)
 
         # Check if flow has finished or was aborted
@@ -1866,11 +1683,7 @@
     while True:
         # if we reached the end, we stop
         if head_position == len(flow_config.elements) or head_position < 0:
-<<<<<<< HEAD
-            return internal_events, new_heads
-=======
             break
->>>>>>> 41facc2f
 
         # prev_head = head_position
         element = flow_config.elements[head_position]
@@ -1891,51 +1704,6 @@
                 internal_events.append(event)
                 log.debug(f"Created internal event: {event}")
                 head_position += 1
-<<<<<<< HEAD
-            elif element.op == "_new_instance":
-                if element.spec.name in state.flow_configs:
-                    # It's a flow
-                    raise NotImplementedError()
-                    evaluated_arguments = _evaluate_arguments(
-                        element.spec.arguments, flow_state.context
-                    )
-                    flow_config = state.flow_configs[element.spec.name]
-                    new_flow_state = _create_flow_instance(flow_config, flow_state)
-                    reference_name = element.ref["elements"][0]["elements"][0].lstrip(
-                        "$"
-                    )
-                    flow_state.context.update(
-                        {
-                            reference_name: {
-                                "type": ContextVariableType.ACTION_REFERENCE,
-                                "value": action.uid,
-                            }
-                        }
-                    )
-                else:
-                    # It's an action
-                    evaluated_arguments = _evaluate_arguments(
-                        element.spec.arguments, flow_state.context
-                    )
-                    action = Action(
-                        name=element.spec.name,
-                        arguments=evaluated_arguments,
-                        flow_uid=head.flow_state_uid,
-                    )
-                    state.actions.update({action.uid: action})
-                    flow_state.action_uids.append(action.uid)
-                    reference_name = element.ref["elements"][0]["elements"][0].lstrip(
-                        "$"
-                    )
-                    flow_state.context.update(
-                        {
-                            reference_name: {
-                                "type": ContextVariableType.ACTION_REFERENCE,
-                                "value": action.uid,
-                            }
-                        }
-                    )
-=======
 
             elif element.op == "_new_action_instance":
                 assert (
@@ -1954,7 +1722,6 @@
                 flow_state.action_uids.append(action.uid)
                 reference_name = element.ref["elements"][0]["elements"][0].lstrip("$")
                 flow_state.context.update({reference_name: action})
->>>>>>> 41facc2f
                 head_position += 1
             else:
                 # Not a sliding element
@@ -1973,10 +1740,6 @@
                     head_position += 1
             else:
                 head_position += 1
-<<<<<<< HEAD
-=======
-
->>>>>>> 41facc2f
         elif isinstance(element, ForkHead):
             # We create new heads for
             for idx, label in enumerate(element.labels):
@@ -1989,13 +1752,6 @@
                     )
                     flow_state.heads.append(new_head)
                     new_heads.append(new_head)
-<<<<<<< HEAD
-        elif isinstance(element, MergeHeads):
-            # Delete all heads from the flow except for the current on
-            # TODO: Check if these heads are in no another list
-            flow_state.heads = [head]
-            head_position += 1
-=======
 
         elif isinstance(element, MergeHeads):
             # Delete all heads from the flow except for the current on
@@ -2005,21 +1761,14 @@
             flow_state.heads = [head]
             head_position += 1
 
->>>>>>> 41facc2f
         elif isinstance(element, WaitForHeads):
             # Check if enough heads are on this element to continue
             waiting_heads = [h for h in flow_state.heads if h.position == head_position]
             if len(waiting_heads) >= element.number - 1:
-<<<<<<< HEAD
-                # TODO: Check if these heads are in no another list
-=======
->>>>>>> 41facc2f
                 flow_state.heads = [head]
                 head_position += 1
             else:
                 break
-<<<<<<< HEAD
-=======
 
         elif isinstance(element, Assignment):
             # We need to first evaluate the expression
@@ -2051,7 +1800,6 @@
             else:
                 head_position = flow_config.element_labels[element.label] + 1
 
->>>>>>> 41facc2f
         else:
             # Ignore unknown element
             head_position += 1
