# SPDX-FileCopyrightText: Copyright (c) 2023 NVIDIA CORPORATION & AFFILIATES. All rights reserved.
# SPDX-License-Identifier: Apache-2.0
#
# Licensed under the Apache License, Version 2.0 (the "License");
# you may not use this file except in compliance with the License.
# You may obtain a copy of the License at
#
# http://www.apache.org/licenses/LICENSE-2.0
#
# Unless required by applicable law or agreed to in writing, software
# distributed under the License is distributed on an "AS IS" BASIS,
# WITHOUT WARRANTIES OR CONDITIONS OF ANY KIND, either express or implied.
# See the License for the specific language governing permissions and
# limitations under the License.
<<<<<<< HEAD

from typing import Any, Dict, List
=======
import asyncio
from typing import List
>>>>>>> 9d6a5968

from annoy import AnnoyIndex

from nemoguardrails.embeddings.cache import cache_embeddings
from nemoguardrails.embeddings.index import EmbeddingModel, EmbeddingsIndex, IndexItem
from nemoguardrails.rails.llm.config import EmbeddingsCacheConfig


class BasicEmbeddingsIndex(EmbeddingsIndex):
    """Basic implementation of an embeddings index.

    It uses the `sentence-transformers/all-MiniLM-L6-v2` model to compute embeddings.
    Annoy is employed for efficient nearest-neighbor search.

    Attributes:
        embedding_model (str): The model for computing embeddings.
        embedding_engine (str): The engine for computing embeddings.
        embeddings_index (AnnoyIndex): The current embedding index.
        embedding_size (int): The size of the embeddings.
        cache_config (EmbeddingsCacheConfig): The cache configuration.
        embeddings (List[List[float]]): The computed embeddings.
    """

    def __init__(
        self,
        embedding_model=None,
        embedding_engine=None,
        index=None,
        cache_config: EmbeddingsCacheConfig | Dict[str, Any] = None,
    ):
        """Initialize the BasicEmbeddingsIndex.

        Args:
            embedding_model (str, optional): The model for computing embeddings. Defaults to None.
            embedding_engine (str, optional): The engine for computing embeddings. Defaults to None.
            index (AnnoyIndex, optional): The pre-existing index. Defaults to None.
            cache_config (EmbeddingsCacheConfig | Dict[str, Any], optional): The cache configuration. Defaults to None.
        """
        self._model = None
        self._items = []
        self._embeddings = []
        self.embedding_model = embedding_model
        self.embedding_engine = embedding_engine
        self._embedding_size = 0
        if isinstance(cache_config, Dict):
            self._cache_config = EmbeddingsCacheConfig(**cache_config)
        else:
            self._cache_config = cache_config or EmbeddingsCacheConfig()
        self._index = index

        # Data structures for batching embedding requests
        self._req_queue = {}
        self._req_results = {}
        self._req_idx = 0
        self._current_batch_event = None

    @property
    def embeddings_index(self):
        """Get the current embedding index"""
        return self._index

    @property
    def cache_config(self):
        """Get the cache configuration."""
        return self._cache_config

    @property
    def embedding_size(self):
        """Get the size of the embeddings."""
        return self._embedding_size

    @property
    def embeddings(self):
        """Get the computed embeddings."""
        return self._embeddings

    @embeddings_index.setter
    def embeddings_index(self, index):
        """Setter to allow replacing the index dynamically."""
        self._index = index

    def _init_model(self):
        """Initialize the model used for computing the embeddings."""
        self._model = init_embedding_model(
            embedding_model=self.embedding_model, embedding_engine=self.embedding_engine
        )

<<<<<<< HEAD
    @cache_embeddings
=======
>>>>>>> 9d6a5968
    async def _get_embeddings(self, texts: List[str]) -> List[List[float]]:
        """Compute embeddings for a list of texts.

        Args:
            texts (List[str]): The list of texts to compute embeddings for.

        Returns:
            List[List[float]]: The computed embeddings.
        """
        if self._model is None:
            self._init_model()

        embeddings = self._model.encode(texts)
        return embeddings

    async def add_item(self, item: IndexItem):
        """Add a single item to the index.

        Args:
            item (IndexItem): The item to add to the index.
        """
        self._items.append(item)

        # If the index is already built, we skip this
        if self._index is None:
            await self._embeddings.append(self._get_embeddings([item.text])[0])

            # Update the embedding if it was not computed up to this point
            self._embedding_size = len(self._embeddings[0])

    async def add_items(self, items: List[IndexItem]):
        """Add multiple items to the index at once.

        Args:
            items (List[IndexItem]): The list of items to add to the index.
        """
        self._items.extend(items)

        # If the index is already built, we skip this
        if self._index is None:
            self._embeddings.extend(
                await self._get_embeddings([item.text for item in items])
            )

            # Update the embedding if it was not computed up to this point
            self._embedding_size = len(self._embeddings[0])

    async def build(self):
        """Builds the Annoy index."""
        self._index = AnnoyIndex(len(self._embeddings[0]), "angular")
        for i in range(len(self._embeddings)):
            self._index.add_item(i, self._embeddings[i])
        self._index.build(10)

    async def _run_batch(self):
        """Runs the current batch of embeddings."""

        # Wait up to 100ms for the batch to fill
        # TODO: add support to also trigger when a certain number of items is reached
        await asyncio.sleep(0.01)

        # Reset the batch event
        batch_event: asyncio.Event = self._current_batch_event
        self._current_batch_event = None

        # Create the actual batch to be send for computing
        batch = []
        batch_ids = list(self._req_queue.keys())
        for req_id in batch_ids:
            batch.append(self._req_queue[req_id])

        # Empty the queue up to this point
        self._req_queue = {}

        print(f"Running batch of length {len(batch)}")

        # Compute the embeddings
        embeddings = await self._get_embeddings(batch)
        for i in range(len(embeddings)):
            self._req_results[batch_ids[i]] = embeddings[i]

        # Signal that the batch has finished processing
        batch_event.set()

    async def _batch_get_embeddings(self, text: str) -> List[float]:
        req_id = self._req_idx
        self._req_idx += 1
        self._req_queue[req_id] = text

        if self._current_batch_event is None:
            self._current_batch_event = asyncio.Event()
            asyncio.ensure_future(self._run_batch())

        # Wait for the batch to finish
        await self._current_batch_event.wait()

        # Remove the result and return it
        result = self._req_results[req_id]
        del self._req_results[req_id]

        return result

    async def search(self, text: str, max_results: int = 20) -> List[IndexItem]:
        """Search the closest `max_results` items.

        Args:
            text (str): The text to search for.
            max_results (int, optional): The maximum number of results to return. Defaults to 20.

        Returns:
            List[IndexItem]: The closest items found.
        """
        _embedding = await self._batch_get_embeddings(text)
        # _embedding = (await self._get_embeddings([text]))[0]

        results = self._index.get_nns_by_vector(
            _embedding,
            max_results,
        )

        return [self._items[i] for i in results]


class SentenceTransformerEmbeddingModel(EmbeddingModel):
    """Embedding model using sentence-transformers.

    This class represents an embedding model that utilizes the sentence-transformers library
    for generating sentence embeddings.

    Args:
        embedding_model (str): The name or path of the pre-trained sentence-transformers model.

    Attributes:
        model: The sentence-transformers model used for encoding sentences.
        embedding_size: The dimensionality of the sentence embeddings generated by the model.
    """

    def __init__(self, embedding_model: str):
        from sentence_transformers import SentenceTransformer
        from torch import cuda

        device = "cuda" if cuda.is_available() else "cpu"
        self.model = SentenceTransformer(embedding_model, device=device)
        # Get the embedding dimension of the model
        self.embedding_size = self.model.get_sentence_embedding_dimension()

    def encode(self, documents: List[str]) -> List[List[float]]:
        """Encode a list of documents into their corresponding sentence embeddings.

        Args:
            documents (List[str]): The list of documents to be encoded.

        Returns:
            List[List[float]]: The list of sentence embeddings, where each embedding is a list of floats.
        """

        return self.model.encode(documents).tolist()


class FastEmbedEmbeddingModel(EmbeddingModel):
    """Embedding model using FastEmbed.

    This class represents an embedding model that utilizes the FastEmbed library
    for generating sentence embeddings.

    Args:
        embedding_model (str): The name or path of the pre-trained model.

    Attributes:
        model: The model used for encoding sentences.
        embedding_size: The dimensionality of the sentence embeddings generated by the model.
    """

    def __init__(self, embedding_model: str):
        from fastembed.embedding import FlagEmbedding as Embedding

        # Enabling a short form model name for all-MiniLM-L6-v2.
        if embedding_model == "all-MiniLM-L6-v2":
            embedding_model = "sentence-transformers/all-MiniLM-L6-v2"

        try:
            self.model = Embedding(embedding_model)
        except ValueError as ex:
            # Sometimes the cached model in the temporary folder gets removed,
            # but the folder still exists, which causes an error. In this case,
            # we fall back to an explicit cache directory.
            if "Could not find model.onnx in" in str(ex):
                self.model = Embedding(embedding_model, cache_dir=".cache")
            else:
                raise ex

        # Get the embedding dimension of the model
        self.embedding_size = len(list(self.model.embed("test"))[0].tolist())

    def encode(self, documents: List[str]) -> List[List[float]]:
        """Encode a list of documents into their corresponding sentence embeddings.

        Args:
            documents (List[str]): The list of documents to be encoded.

        Returns:
            List[List[float]]: The list of sentence embeddings, where each embedding is a list of floats.
        """
        return [x.tolist() for x in self.model.embed(documents)]


class OpenAIEmbeddingModel(EmbeddingModel):
    """Embedding model using OpenAI API.

    Args:
        embedding_model (str): The name of the embedding model.

    Attributes:
        model (str): The name of the embedding model.
        embedding_size (int): The size of the embeddings.

    Methods:
        encode: Encode a list of documents into embeddings.

    """

    def __init__(
        self,
        embedding_model: str,
    ):
        self.model = embedding_model

        self.embedding_size = len(self.encode(["test"])[0])

    def encode(self, documents: List[str]) -> List[List[float]]:
        """Encode a list of documents into embeddings.

        Args:
            documents (List[str]): The list of documents to be encoded.

        Returns:
            List[List[float]]: The encoded embeddings.

        """
        import openai

        print("performing embeddings on :", len(documents))
        if len(documents) == 1:
            print(documents)

        # Make embedding request to OpenAI API
        res = openai.Embedding.create(input=documents, engine=self.model)
        embeddings = [record["embedding"] for record in res["data"]]
        return embeddings


_embedding_model_cache = {}


def init_embedding_model(embedding_model: str, embedding_engine: str) -> EmbeddingModel:
    """Initialize the embedding model.

    Args:
        embedding_model (str): The path or name of the embedding model.
        embedding_engine (str): The name of the embedding engine.

    Returns:
        EmbeddingModel: An instance of the initialized embedding model.

    Raises:
        ValueError: If the embedding engine is invalid.
    """
    model_key = f"{embedding_engine}-{embedding_model}"

    if model_key not in _embedding_model_cache:
        if embedding_engine == "SentenceTransformers":
            model = SentenceTransformerEmbeddingModel(embedding_model)
        elif embedding_engine == "FastEmbed":
            model = FastEmbedEmbeddingModel(embedding_model)
        elif embedding_engine == "openai":
            model = OpenAIEmbeddingModel(embedding_model)
        else:
            raise ValueError(f"Invalid embedding engine: {embedding_engine}")

        _embedding_model_cache[model_key] = model

    return _embedding_model_cache[model_key]<|MERGE_RESOLUTION|>--- conflicted
+++ resolved
@@ -12,13 +12,9 @@
 # WITHOUT WARRANTIES OR CONDITIONS OF ANY KIND, either express or implied.
 # See the License for the specific language governing permissions and
 # limitations under the License.
-<<<<<<< HEAD
-
+
+import asyncio
 from typing import Any, Dict, List
-=======
-import asyncio
-from typing import List
->>>>>>> 9d6a5968
 
 from annoy import AnnoyIndex
 
@@ -106,10 +102,8 @@
             embedding_model=self.embedding_model, embedding_engine=self.embedding_engine
         )
 
-<<<<<<< HEAD
+
     @cache_embeddings
-=======
->>>>>>> 9d6a5968
     async def _get_embeddings(self, texts: List[str]) -> List[List[float]]:
         """Compute embeddings for a list of texts.
 
