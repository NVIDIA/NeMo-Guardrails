--- conflicted
+++ resolved
@@ -563,7 +563,6 @@
         yaml_content: Optional[str] = None,
         config: Optional[dict] = None,
     ):
-<<<<<<< HEAD
         """
         Loads a configuration from the provided colang or YAML content.
 
@@ -576,9 +575,6 @@
         Returns:
             RailsConfig: A parsed RailsConfig object representing the loaded configuration.
         """
-=======
-        """Loads a configuration from the provided colang/YAML content/config dict."""
->>>>>>> 8e2088c9
         raw_config = {}
 
         if colang_content:
