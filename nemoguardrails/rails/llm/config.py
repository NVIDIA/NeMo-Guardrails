--- conflicted
+++ resolved
@@ -649,12 +649,8 @@
                 ) from e
             except Exception as e:
                 raise ColangParsingError(
-<<<<<<< HEAD
                     f"Error while parsing Colang file: {current_path}\n"
                     + format_colang_parsing_error_message(e, content)
-=======
-                    f"An error occurred while parsing the Colang file at '{current_path}'. The error message is: {e}"
->>>>>>> 4d0c1f4b
                 ) from e
 
             # We join only the "import_paths" field in the config for now
