# SPDX-FileCopyrightText: Copyright (c) 2023 NVIDIA CORPORATION & AFFILIATES. All rights reserved.
# SPDX-License-Identifier: Apache-2.0
#
# Licensed under the Apache License, Version 2.0 (the "License");
# you may not use this file except in compliance with the License.
# You may obtain a copy of the License at
#
# http://www.apache.org/licenses/LICENSE-2.0
#
# Unless required by applicable law or agreed to in writing, software
# distributed under the License is distributed on an "AS IS" BASIS,
# WITHOUT WARRANTIES OR CONDITIONS OF ANY KIND, either express or implied.
# See the License for the specific language governing permissions and
# limitations under the License.
import asyncio
import contextvars
import importlib.util
import json
import logging
import os.path
import time
from typing import List, Optional

from fastapi import FastAPI, Request
from fastapi.exceptions import RequestValidationError
from fastapi.middleware.cors import CORSMiddleware
from pydantic import BaseModel, Field, validator
from starlette import status
from starlette.responses import JSONResponse, StreamingResponse
from starlette.staticfiles import StaticFiles

from nemoguardrails import LLMRails, RailsConfig
from nemoguardrails.server.datastore.datastore import DataStore
from nemoguardrails.streaming import StreamingHandler

logging.basicConfig(level=logging.INFO)
log = logging.getLogger(__name__)

# The list of registered loggers. Can be used to send logs to various
# backends and storage engines.
registered_loggers = []

api_description = """Guardrails Sever API."""

# The headers for each request
api_request_headers = contextvars.ContextVar("headers")

# The datastore that the Server should use.
# This is currently used only for storing threads.
# TODO: refactor to wrap the FastAPI instance inside a RailsServer class
#  and get rid of all the global attributes.
datastore: Optional[DataStore] = None

app = FastAPI(
    title="Guardrails Server API",
    description=api_description,
    version="0.1.0",
    license_info={"name": "Apache License, Version 2.0"},
)

ENABLE_CORS = os.getenv("NEMO_GUARDRAILS_SERVER_ENABLE_CORS", "false").lower() == "true"
ALLOWED_ORIGINS = os.getenv("NEMO_GUARDRAILS_SERVER_ALLOWED_ORIGINS", "*")

if ENABLE_CORS:
    # Split origins by comma
    origins = ALLOWED_ORIGINS.split(",")

    log.info(f"CORS enabled with the following origins: {origins}")

    app.add_middleware(
        CORSMiddleware,
        allow_origins=origins,
        allow_credentials=True,
        allow_methods=["*"],
        allow_headers=["*"],
    )

# By default, we use the rails in the examples folder
app.rails_config_path = os.path.normpath(
    os.path.join(os.path.dirname(__file__), "..", "..", "examples", "bots")
)

# Weather the chat UI is enabled or not.
app.disable_chat_ui = False

# auto reload flag
app.auto_reload = False

# stop signal for observer
app.stop_signal = False


class RequestBody(BaseModel):
    config_id: Optional[str] = Field(
        description="The id of the configuration to be used."
    )
    config_ids: Optional[List[str]] = Field(
        default=None,
        description="The list of configuration ids to be used. "
        "If set, the configurations will be combined.",
    )
    thread_id: Optional[str] = Field(
        default=None,
        description="The id of an existing thread to which the messages should be added.",
    )
    messages: List[dict] = Field(
        default=None, description="The list of messages in the current conversation."
    )
    context: Optional[dict] = Field(
        default=None,
        description="Additional context data to be added to the conversation.",
    )
    stream: Optional[bool] = Field(
        default=False,
        description="If set, partial message deltas will be sent, like in ChatGPT. "
        "Tokens will be sent as data-only server-sent events as they become "
        "available, with the stream terminated by a data: [DONE] message.",
    )

    @validator("config_ids", always=True)
    def check_if_set(cls, v, values, **kwargs):
        if v is not None and values["config_id"] is not None:
            raise ValueError("Only one of config_id or config_ids should be specified")
        if v is None and values["config_id"] is None:
            raise ValueError("Either config_id or config_ids must be specified")
        return v


class ResponseBody(BaseModel):
    messages: List[dict] = Field(
        default=None, description="The new messages in the conversation"
    )


@app.get(
    "/v1/rails/configs",
    summary="Get List of available rails configurations.",
)
async def get_rails_configs():
    """Returns the list of available rails configurations."""

    # We extract all folder names as config names
    config_ids = [
        f
        for f in os.listdir(app.rails_config_path)
        if os.path.isdir(os.path.join(app.rails_config_path, f))
        and f[0] != "."
        and f[0] != "_"
        # We filter out all the configs for which there is no `config.yml` file.
        and (
            os.path.exists(os.path.join(app.rails_config_path, f, "config.yml"))
            or os.path.exists(os.path.join(app.rails_config_path, f, "config.yaml"))
        )
    ]

    return [{"id": config_id} for config_id in config_ids]


# One instance of LLMRails per config id
llm_rails_instances = {}
llm_rails_events_history_cache = {}


def _generate_cache_key(config_ids: List[str]) -> str:
    """Generates a cache key for the given config ids."""

    return "-".join((config_ids))  # remove sorted


def _get_rails(config_ids: List[str]) -> LLMRails:
    """Returns the rails instance for the given config id."""

    # If we have a single config id, we just use it as the key
    configs_cache_key = _generate_cache_key(config_ids)

<<<<<<< HEAD
    if configs_cache_key in llm_rails_instances:
        return llm_rails_instances[configs_cache_key]

    full_llm_rails_config = None
    for config_id in config_ids:
        rails_config = RailsConfig.from_path(
            os.path.join(app.rails_config_path, config_id)
        )

        if not full_llm_rails_config:
            full_llm_rails_config = rails_config
        else:
            full_llm_rails_config = full_llm_rails_config + rails_config

    llm_rails = LLMRails(config=full_llm_rails_config, verbose=True)
    llm_rails_instances[configs_cache_key] = llm_rails
=======
    # Construct the full path and make sure that it is relative to the server
    # config path. Otherwise, reject.
    full_path = os.path.normpath(os.path.join(app.rails_config_path, config_id))
    if not full_path.startswith(app.rails_config_path):
        raise Exception("Not allowed.")

    rails_config = RailsConfig.from_path(full_path)
    llm_rails = LLMRails(config=rails_config, verbose=True)
    llm_rails_instances[config_id] = llm_rails
>>>>>>> fb09f4a8

    # If we have a cache for the events, we restore it
    llm_rails.events_history_cache = llm_rails_events_history_cache.get(
        configs_cache_key, {}
    )

    return llm_rails


@app.post(
    "/v1/chat/completions",
    response_model=ResponseBody,
)
async def chat_completion(body: RequestBody, request: Request):
    """Chat completion for the provided conversation.

    TODO: add support for explicit state object.
    """
    if not body.config_ids:
        body.config_ids = [body.config_id]
    log.info("Got request for config %s", body.config_id)
    for logger in registered_loggers:
        asyncio.get_event_loop().create_task(
            logger({"endpoint": "/v1/chat/completions", "body": body.json()})
        )

    # Save the request headers in a context variable.
    api_request_headers.set(request.headers)

    config_ids = body.config_ids
    try:
        llm_rails = _get_rails(config_ids)
    except ValueError as ex:
        log.exception(ex)
        return {
            "messages": [
                {
                    "role": "assistant",
<<<<<<< HEAD
                    "content": f"Could not load the {config_ids} guardrails configuration: {str(ex)}",
=======
                    "content": f"Could not load the {config_id} guardrails configuration. "
                    f"An internal error has occurred.",
>>>>>>> fb09f4a8
                }
            ]
        }

    try:
        messages = body.messages
        if body.context:
            messages.insert(0, {"role": "context", "content": body.context})

        # If we have a `thread_id` specified, we need to look up the thread
        datastore_key = None

        if body.thread_id:
            if datastore is None:
                raise RuntimeError("No DataStore has been configured.")

            # We make sure the `thread_id` meets the minimum complexity requirement.
            if len(body.thread_id) < 16:
                return {
                    "messages": [
                        {
                            "role": "assistant",
                            "content": "The `thread_id` must have a minimum length of 16 characters.",
                        }
                    ]
                }

            # Fetch the existing thread messages. For easier management, we prepend
            # the string `thread-` to all thread keys.
            datastore_key = "thread-" + body.thread_id
            thread_messages = json.loads(await datastore.get(datastore_key) or "[]")

            # And prepend them.
            messages = thread_messages + messages

        if (
            body.stream
            and llm_rails.config.streaming_supported
            and llm_rails.main_llm_supports_streaming
        ):
            # Create the streaming handler instance
            streaming_handler = StreamingHandler()

            # Start the generation
            asyncio.create_task(
                llm_rails.generate_async(
                    messages=messages, streaming_handler=streaming_handler
                )
            )

            # TODO: Add support for thread_ids in streaming mode

            return StreamingResponse(streaming_handler)
        else:
            bot_message = await llm_rails.generate_async(messages=messages)

            # If we're using threads, we also need to update the data before returning
            # the message.
            if body.thread_id:
                await datastore.set(datastore_key, json.dumps(messages + [bot_message]))

            return {"messages": [bot_message]}

    except Exception as ex:
        log.exception(ex)
        return {
            "messages": [{"role": "assistant", "content": "Internal server error."}]
        }


# By default, there are no challenges
challenges = []


def register_challenges(additional_challenges: List[dict]):
    """Register additional challenges

    Args:
        additional_challenges: The new challenges to be registered.
    """
    challenges.extend(additional_challenges)


@app.get(
    "/v1/challenges",
    summary="Get list of available challenges.",
)
async def get_challenges():
    """Returns the list of available challenges for red teaming."""

    return challenges


def register_datastore(datastore_instance: DataStore):
    """Registers a DataStore to be used by the server."""
    global datastore

    datastore = datastore_instance


@app.on_event("startup")
async def startup_event():
    """Register any additional challenges, if available at startup."""
    challenges_files = os.path.join(app.rails_config_path, "challenges.json")

    if os.path.exists(challenges_files):
        with open(challenges_files) as f:
            register_challenges(json.load(f))

    # Finally, check if we have a config.py for the server configuration
    filepath = os.path.join(app.rails_config_path, "config.py")
    if os.path.exists(filepath):
        filename = os.path.basename(filepath)
        spec = importlib.util.spec_from_file_location(filename, filepath)
        config_module = importlib.util.module_from_spec(spec)
        spec.loader.exec_module(config_module)

        # If there is an `init` function, we call it with the reference to the app.
        if config_module is not None and hasattr(config_module, "init"):
            config_module.init(app)

    # Finally, we register the static frontend UI serving

    if not app.disable_chat_ui:
        FRONTEND_DIR = os.path.join(
            os.path.dirname(__file__), "..", "..", "chat-ui", "frontend"
        )

        app.mount(
            "/",
            StaticFiles(
                directory=FRONTEND_DIR,
                html=True,
            ),
            name="chat",
        )
    else:

        @app.get("/")
        async def root_handler():
            return {"status": "ok"}

    if app.auto_reload:
        app.loop = asyncio.get_running_loop()
        app.task = app.loop.run_in_executor(None, start_auto_reload_monitoring)


def register_logger(logger: callable):
    """Register an additional logger"""
    registered_loggers.append(logger)


@app.on_event("shutdown")
def shutdown_observer():
    if app.auto_reload:
        app.stop_signal = True
        if hasattr(app, "task"):
            app.task.cancel()
        log.info("Shutting down file observer")
    else:
        pass


def start_auto_reload_monitoring():
    """Start a thread that monitors the config folder for changes."""
    try:
        from watchdog.events import FileSystemEventHandler
        from watchdog.observers import Observer

        class Handler(FileSystemEventHandler):
            @staticmethod
            def on_any_event(event):
                if event.is_directory:
                    return None

                elif event.event_type == "created" or event.event_type == "modified":
                    log.info(
                        f"Watchdog received {event.event_type} event for file {event.src_path}"
                    )

                    # Compute the relative path
                    rel_path = os.path.relpath(event.src_path, app.rails_config_path)

                    # The config_id is the first component
                    parts = rel_path.split(os.path.sep)
                    config_id = parts[0]

                    if (
                        not parts[-1].startswith(".")
                        and ".ipynb_checkpoints" not in parts
                        and os.path.isfile(event.src_path)
                    ):
                        # We just remove the config from the cache so that a new one is used next time
                        if config_id in llm_rails_instances:
                            instance = llm_rails_instances[config_id]
                            del llm_rails_instances[config_id]
                            if instance:
                                # We save the events history cache, to restore it on the new instance
                                llm_rails_events_history_cache[
                                    config_id
                                ] = instance.events_history_cache

                            log.info(
                                f"Configuration {config_id} has changed. Clearing cache."
                            )

        observer = Observer()
        event_handler = Handler()
        observer.schedule(event_handler, app.rails_config_path, recursive=True)
        observer.start()
        try:
            while not app.stop_signal:
                time.sleep(5)
        finally:
            observer.stop()
            observer.join()

    except ImportError:
        # Since this is running in a separate thread, we just print the error.
        print(
            "The auto-reload feature requires `watchdog`. "
            "Please install using `pip install watchdog`."
        )
        # Force close everything.
        os._exit(-1)


# Register a nicer error message for 422 error
def register_exception(app: FastAPI):
    @app.exception_handler(RequestValidationError)
    async def validation_exception_handler(
        request: Request, exc: RequestValidationError
    ):
        exc_str = f"{exc}".replace("\n", " ").replace("   ", " ")
        # or logger.error(f'{exc}')
        log.error(request, exc_str)
        content = {"status_code": 10422, "message": exc_str, "data": None}
        return JSONResponse(
            content=content, status_code=status.HTTP_422_UNPROCESSABLE_ENTITY
        )


register_exception(app)<|MERGE_RESOLUTION|>--- conflicted
+++ resolved
@@ -173,12 +173,15 @@
     # If we have a single config id, we just use it as the key
     configs_cache_key = _generate_cache_key(config_ids)
 
-<<<<<<< HEAD
     if configs_cache_key in llm_rails_instances:
         return llm_rails_instances[configs_cache_key]
 
     full_llm_rails_config = None
     for config_id in config_ids:
+        full_path = os.path.normpath(os.path.join(app.rails_config_path, config_id))
+        if not full_path.startswith(app.rails_config_path):
+            raise Exception("Not allowed.")
+
         rails_config = RailsConfig.from_path(
             os.path.join(app.rails_config_path, config_id)
         )
@@ -190,17 +193,6 @@
 
     llm_rails = LLMRails(config=full_llm_rails_config, verbose=True)
     llm_rails_instances[configs_cache_key] = llm_rails
-=======
-    # Construct the full path and make sure that it is relative to the server
-    # config path. Otherwise, reject.
-    full_path = os.path.normpath(os.path.join(app.rails_config_path, config_id))
-    if not full_path.startswith(app.rails_config_path):
-        raise Exception("Not allowed.")
-
-    rails_config = RailsConfig.from_path(full_path)
-    llm_rails = LLMRails(config=rails_config, verbose=True)
-    llm_rails_instances[config_id] = llm_rails
->>>>>>> fb09f4a8
 
     # If we have a cache for the events, we restore it
     llm_rails.events_history_cache = llm_rails_events_history_cache.get(
@@ -239,12 +231,8 @@
             "messages": [
                 {
                     "role": "assistant",
-<<<<<<< HEAD
-                    "content": f"Could not load the {config_ids} guardrails configuration: {str(ex)}",
-=======
-                    "content": f"Could not load the {config_id} guardrails configuration. "
+                    "content": f"Could not load the {config_ids} guardrails configuration. "
                     f"An internal error has occurred.",
->>>>>>> fb09f4a8
                 }
             ]
         }
