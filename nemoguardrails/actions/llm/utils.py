# SPDX-FileCopyrightText: Copyright (c) 2023 NVIDIA CORPORATION & AFFILIATES. All rights reserved.
# SPDX-License-Identifier: Apache-2.0
#
# Licensed under the Apache License, Version 2.0 (the "License");
# you may not use this file except in compliance with the License.
# You may obtain a copy of the License at
#
# http://www.apache.org/licenses/LICENSE-2.0
#
# Unless required by applicable law or agreed to in writing, software
# distributed under the License is distributed on an "AS IS" BASIS,
# WITHOUT WARRANTIES OR CONDITIONS OF ANY KIND, either express or implied.
# See the License for the specific language governing permissions and
# limitations under the License.

import re
from typing import List, Optional, Union

from langchain.base_language import BaseLanguageModel
from langchain.callbacks.base import AsyncCallbackHandler, BaseCallbackManager
from langchain.prompts.base import StringPromptValue
from langchain.prompts.chat import ChatPromptValue
from langchain.schema import AIMessage, HumanMessage, SystemMessage

from nemoguardrails.context import llm_call_info_var
from nemoguardrails.logging.callbacks import logging_callbacks
from nemoguardrails.logging.explain import LLMCallInfo


<<<<<<< HEAD
async def llm_call(llm: BaseLanguageModel, prompt: Union[str, List[dict]]) -> str:
    """
    Calls the Language Model with a prompt and returns the generated text.

    Args:
        llm (BaseLanguageModel): The language model to use for generation.
        prompt (Union[str, List[dict]]): The prompt for generation, either a
            string or a list of message dictionaries.

    Returns:
        str: The generated text.
    """
=======
async def llm_call(
    llm: BaseLanguageModel,
    prompt: Union[str, List[dict]],
    stop: Optional[List[str]] = None,
    custom_callback_handlers: Optional[List[AsyncCallbackHandler]] = None,
) -> str:
    """Calls the LLM with a prompt and returns the generated text."""

    # We initialize a new LLM call if we don't have one already
    llm_call_info = llm_call_info_var.get()
    if llm_call_info is None:
        llm_call_info = LLMCallInfo()
        llm_call_info_var.set(llm_call_info)

    if custom_callback_handlers and custom_callback_handlers != [None]:
        all_callbacks = BaseCallbackManager(
            handlers=logging_callbacks.handlers + custom_callback_handlers,
            inheritable_handlers=logging_callbacks.handlers + custom_callback_handlers,
        )
    else:
        all_callbacks = logging_callbacks

>>>>>>> 8e2088c9
    if isinstance(prompt, str):
        result = await llm.agenerate_prompt(
            [StringPromptValue(text=prompt)], callbacks=all_callbacks, stop=stop
        )

        # TODO: error handling
        return result.generations[0][0].text
    else:
        # We first need to translate the array of messages into LangChain message format
        messages = []
        for _msg in prompt:
            if _msg["type"] == "user":
                messages.append(HumanMessage(content=_msg["content"]))
            elif _msg["type"] in ["bot", "assistant"]:
                messages.append(AIMessage(content=_msg["content"]))
            elif _msg["type"] == "system":
                messages.append(SystemMessage(content=_msg["content"]))
            else:
                raise ValueError(f"Unknown message type {_msg['type']}")
        result = await llm.agenerate_prompt(
            [ChatPromptValue(messages=messages)], callbacks=all_callbacks, stop=stop
        )

        return result.generations[0][0].text


def get_colang_history(
    events: List[dict],
    include_texts: bool = True,
    remove_retrieval_events: bool = False,
):
    """
    Creates a history of user messages and bot responses in a specified format.

    Args:
        events (List[dict]): List of events in the conversation.
        include_texts (bool): Whether to include message texts in the history.
        remove_retrieval_events (bool): Whether to remove retrieval events from the history.

    Returns:
        str: The formatted conversation history.

    user "Hi, how are you today?"
      express greeting
    bot express greeting
      "Greetings! I am the official NVIDIA Benefits Ambassador AI bot and I'm here to assist you."
    user "What can you help me with?"
      ask capabilities
    bot inform capabilities
      "As an AI, I can provide you with a wide range of services, such as ..."

    """

    history = ""

    if not events:
        return history

    # We compute the index of the last bot message. We need it so that we include
    # the bot message instruction only for the last one.
    last_bot_intent_idx = len(events) - 1
    while last_bot_intent_idx >= 0:
        if events[last_bot_intent_idx]["type"] == "BotIntent":
            break
        last_bot_intent_idx -= 1

    for idx, event in enumerate(events):
        if event["type"] == "UserMessage" and include_texts:
            history += f'user "{event["text"]}"\n'
        elif event["type"] == "UserIntent":
            if include_texts:
                history += f'  {event["intent"]}\n'
            else:
                history += f'user {event["intent"]}\n'
        elif event["type"] == "BotIntent":
            # If we have instructions, we add them before the bot message.
            # But we only do that for the last bot message.
            if "instructions" in event and idx == last_bot_intent_idx:
                history += f"# {event['instructions']}\n"
            history += f'bot {event["intent"]}\n'
        elif event["type"] == "StartUtteranceBotAction" and include_texts:
            history += f'  "{event["script"]}"\n'
        # We skip system actions from this log
        elif event["type"] == "StartInternalSystemAction" and not event.get(
            "is_system_action"
        ):
            if (
                remove_retrieval_events
                and event["action_name"] == "retrieve_relevant_chunks"
            ):
                continue
            history += f'execute {event["action_name"]}\n'
        elif event["type"] == "InternalSystemActionFinished" and not event.get(
            "is_system_action"
        ):
            if (
                remove_retrieval_events
                and event["action_name"] == "retrieve_relevant_chunks"
            ):
                continue

            # We make sure the return value is a string with no new lines
            return_value = str(event["return_value"]).replace("\n", " ")
            history += f"# The result was {return_value}\n"
        elif event["type"] == "mask_prev_user_message":
            utterance_to_replace = get_last_user_utterance(events[:idx])
            # We replace the last user utterance that led to jailbreak rail trigger with a placeholder text
            split_history = history.rsplit(utterance_to_replace, 1)
            placeholder_text = "<<<This text is hidden because the assistant should not talk about this.>>>"
            history = placeholder_text.join(split_history)
    return history


def flow_to_colang(flow: dict):
    """
    Converts a flow to a colang format.

    Args:
        flow (dict): The flow dictionary to be converted.

    Returns:
        str: The flow in colang format.

    Example flow:
    ```
      - user: ask capabilities
      - bot: inform capabilities
    ```

    to colang:

    ```
    user ask capabilities
    bot inform capabilities
    ```

    """

    # TODO: use the source code lines if available.

    colang_flow = ""
    for element in flow["elements"]:
        if "_type" not in element:
            raise Exception("bla")
        if element["_type"] == "UserIntent":
            colang_flow += f'user {element["intent_name"]}\n'
        elif element["_type"] == "run_action" and element["action_name"] == "utter":
            colang_flow += f'bot {element["action_params"]["value"]}\n'

    return colang_flow


def get_last_user_utterance(events: List[dict]):
    """Returns the text of the last user utterance from a list of events.

    Args:
        events (List[dict]): List of events in the conversation.

    Returns:
        str or None: The text of the last user utterance or None if not found.
    """
    for event in reversed(events):
        if event["type"] == "UserMessage":
            return event["text"]

    return None


def get_retrieved_relevant_chunks(events: List[dict]):
    """
    Returns the retrieved chunks for the current user utterance from a list of events.

    Args:
        events (List[dict]): List of events in the conversation.

    Returns:
        dict or None: The retrieved chunks or None if not found.
    """
    for event in reversed(events):
        if event["type"] == "UserMessage":
            break
        if event["type"] == "ContextUpdate" and "relevant_chunks" in event.get(
            "data", {}
        ):
            return event["data"]["relevant_chunks"]

    return None


def get_last_user_utterance_event(events: List[dict]):
    """
    Returns the last user utterance event from a list of events.

    Args:
        events (List[dict]): List of events in the conversation.

    Returns:
        dict or None: The last user utterance event or None if not found.
    """
    for event in reversed(events):
        if event["type"] == "UserMessage":
            return event
        
    return None


def get_last_user_intent_event(events: List[dict]):
    """
    Returns the last user intent event from a list of events.

    Args:
        events (List[dict]): List of events in the conversation.

    Returns:
        dict or None: The last user intent event or None if not found.
    """
    for event in reversed(events):
        if event["type"] == "UserIntent":
            return event
        
    return None


def get_last_bot_intent_event(events: List[dict]):
    """Returns the last user intent from the events."""
    for event in reversed(events):
        if event["type"] == "BotIntent":
            return event

    return None


def get_last_bot_utterance_event(events: List[dict]):
    """
    Returns the last bot utterance event from a list of events.

    Args:
        events (List[dict]): List of events in the conversation.

    Returns:
        dict or None: The last bot utterance event or None if not found.
    """
    for event in reversed(events):
        if event["type"] == "StartUtteranceBotAction":
            return event
        
    return None


def get_last_bot_intent_event(events: List[dict]):
    """
    Returns the last bot intent event from a list of events.

    Args:
        events (List[dict]): List of events in the conversation.

    Returns:
        dict or None: The last bot intent event or None if not found.
    """
    for event in reversed(events):
        if event["type"] == "BotIntent":
            return event
        
    return None


def remove_text_messages_from_history(history: str):
    """
    Helper function that removes all text messages from a history in colang format.

    Args:
        history (str): The history in colang format.

    Returns:
        str: The history with text messages removed.
    """
    # Get rid of messages from the user
    history = re.sub(r'user "[^\n]+"\n {2}', "user ", history)

    # Get rid of one-line user messages
    history = re.sub(r"^\s*user [^\n]+\n\n", "", history)

    # Get rid of bot messages
    history = re.sub(r'bot ([^\n]+)\n {2}"[\s\S]*?"', r"bot \1", history)

    return history


def get_first_nonempty_line(s: str):
    """
    Helper function that returns the first non-empty line from a string.

    Args:
        s (str): The input string.

    Returns:
        str or None: The first non-empty line or None if not found.
    """
    if not s:
        return None

    first_nonempty_line = None
    lines = [line.strip() for line in s.split("\n")]
    for line in lines:
        if len(line) > 0:
            first_nonempty_line = line
            break

    return first_nonempty_line


def get_top_k_nonempty_lines(s: str, k: int = 1):
    """Helper that returns a list with the top k non-empty lines from a string.

    If there are less than k non-empty lines, it returns a smaller number of lines."""
    if not s:
        return None

    lines = [line.strip() for line in s.split("\n")]
    # Ignore line comments and empty lines
    lines = [line for line in lines if len(line) > 0 and line[0] != "#"]

    return lines[:k]


def strip_quotes(s: str):
    """
    Helper function that removes quotes from a string if the entire string is between quotes.

    Args:
        s (str): The input string.

    Returns:
        str: The string with quotes removed if applicable.
    """   
    if s and s[0] == '"':
        if s[-1] == '"':
            s = s[1:-1]
        else:
            s = s[1:]
    return s


def get_multiline_response(s: str):
    """
    Helper function that extracts multi-line responses from the LLM.

    Stopping conditions: when a non-empty line ends with a quote or when the token "user" appears after a newline.
    Empty lines at the beginning of the string are skipped.

    Args:
        s (str): The input string.

    Returns:
        str: The multi-line response extracted from the input string.
    """
    # Check if the token "user" appears after a newline, as this would mark a new dialogue turn.
    # Remove everything after this marker.
    if "\nuser" in s:
        # Remove everything after the interrupt signal
        s = s.split("\nuser")[0]

    lines = [line.strip() for line in s.split("\n")]
    result = ""
    for line in lines:
        # Keep getting additional non-empty lines until the message ends
        if len(line) > 0:
            if len(result) == 0:
                result = line
            else:
                result += "\n" + line
            if line.endswith('"'):
                break

    return result<|MERGE_RESOLUTION|>--- conflicted
+++ resolved
@@ -27,20 +27,6 @@
 from nemoguardrails.logging.explain import LLMCallInfo
 
 
-<<<<<<< HEAD
-async def llm_call(llm: BaseLanguageModel, prompt: Union[str, List[dict]]) -> str:
-    """
-    Calls the Language Model with a prompt and returns the generated text.
-
-    Args:
-        llm (BaseLanguageModel): The language model to use for generation.
-        prompt (Union[str, List[dict]]): The prompt for generation, either a
-            string or a list of message dictionaries.
-
-    Returns:
-        str: The generated text.
-    """
-=======
 async def llm_call(
     llm: BaseLanguageModel,
     prompt: Union[str, List[dict]],
@@ -63,7 +49,6 @@
     else:
         all_callbacks = logging_callbacks
 
->>>>>>> 8e2088c9
     if isinstance(prompt, str):
         result = await llm.agenerate_prompt(
             [StringPromptValue(text=prompt)], callbacks=all_callbacks, stop=stop
