# SPDX-FileCopyrightText: Copyright (c) 2023 NVIDIA CORPORATION & AFFILIATES. All rights reserved.
# SPDX-License-Identifier: Apache-2.0
#
# Licensed under the Apache License, Version 2.0 (the "License");
# you may not use this file except in compliance with the License.
# You may obtain a copy of the License at
#
# http://www.apache.org/licenses/LICENSE-2.0
#
# Unless required by applicable law or agreed to in writing, software
# distributed under the License is distributed on an "AS IS" BASIS,
# WITHOUT WARRANTIES OR CONDITIONS OF ANY KIND, either express or implied.
# See the License for the specific language governing permissions and
# limitations under the License.


"""Install, build and package the `nemoguardrails` package."""

from setuptools import find_packages, setup

setup(
    name="nemoguardrails",
    version="0.6.0-rc2",
    packages=find_packages(),
    author="NVIDIA",
    author_email="nemoguardrails@nvidia.com",
    description="NeMo Guardrails is an open-source toolkit for easily adding "
    "programmable guardrails to LLM-based conversational systems.",
    long_description="""NeMo Guardrails is an open-source toolkit for easily adding
    programmable guardrails to LLM-based conversational systems.
    Guardrails (or "rails" for short) are specific ways of controlling the output of an LLM,
    e.g., not talking about politics, responding in a particular way to specific user
    requests, following a predefined dialog path, using a particular language style,
    extracting structured data, etc.""",
    long_description_content_type="text/markdown",
    url="https://github.com/NVIDIA/NeMo-Guardrails",
    classifiers=[
        "Development Status :: 3 - Alpha",
        "Intended Audience :: Developers",
        "License :: OSI Approved :: Apache Software License",
        "Programming Language :: Python :: 3",
        "Programming Language :: Python :: 3.8",
        "Programming Language :: Python :: 3.9",
        "Programming Language :: Python :: 3.10",
    ],
    entry_points={
        "console_scripts": ["nemoguardrails=nemoguardrails.__main__:app"],
    },
    package_data={
        "nemoguardrails": [
            "**/*.yml",
            "**/*.co",
            "**/*.txt",
            "**/*.json",
            "**/*.lark",
            "../examples/**/*",
            "../chat-ui/**/*",
            "eval/data/**/*",
        ],
    },
    install_requires=[
        "pydantic==1.10.9",
        "aiohttp==3.8.5",
<<<<<<< HEAD
        "langchain==0.0.312",
=======
        "langchain==0.0.322",
>>>>>>> 29c07c04
        "requests>=2.31.0",
        "typer==0.7.0",
        "PyYAML~=6.0",
        "setuptools~=65.5.1",
        "annoy==1.17.3",
        "sentence-transformers==2.2.2",
        "fastapi==0.103.1",
        "starlette==0.27.0",
        "uvicorn==0.23.2",
        "httpx==0.23.3",
        "simpleeval==0.9.13",
        "typing-extensions==4.5.0",
        "Jinja2==3.1.2",
        "lark~=1.1.7",
        "nest-asyncio==1.5.6",
    ],
    extras_require={
        "dev": ["fastapi-utils==0.2.1", "watchdog==3.0.0"],
        "eval": ["tqdm~=4.65", "numpy~=1.24"],
        "openai": ["openai==0.28.1"],
        "sdd": [
            "presidio-analyzer~=2.2.351",
            "presidio-anonymizer~=2.2.351",
            "spacy~=3.7.2",
        ],
        "all": [
            "openai==0.28.1",
            "tqdm~=4.65",
            "numpy~=1.24",
            "fastapi-utils==0.2.1",
            "watchdog==3.0.0",
            "presidio-analyzer~=2.2.351",
            "presidio-anonymizer~=2.2.351",
            "spacy~=3.7.2",
        ],
    },
)<|MERGE_RESOLUTION|>--- conflicted
+++ resolved
@@ -61,11 +61,7 @@
     install_requires=[
         "pydantic==1.10.9",
         "aiohttp==3.8.5",
-<<<<<<< HEAD
-        "langchain==0.0.312",
-=======
         "langchain==0.0.322",
->>>>>>> 29c07c04
         "requests>=2.31.0",
         "typer==0.7.0",
         "PyYAML~=6.0",
